--- conflicted
+++ resolved
@@ -27,21 +27,4 @@
     read_schema_from_zarr,
 )
 
-<<<<<<< HEAD
-from ._restarts import generate_restart_data
-
-from ._dataset_fixtures import (
-    dataset_fixtures_dir,
-    data_source_name,
-    one_step_dataset_path,
-    nudging_dataset_path,
-    fine_res_dataset_path,
-    data_source_path,
-    C48_SHiELD_diags_dataset_path,
-    grid_dataset,
-)
-
-
-=======
->>>>>>> 78671a59
 __version__ = "0.1.0"