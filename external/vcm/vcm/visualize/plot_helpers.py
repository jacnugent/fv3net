--- conflicted
+++ resolved
@@ -1,14 +1,14 @@
 import numpy as np
 
 
-<<<<<<< HEAD
 def _remove_redundant_dims(ds, required_dims):
     if set(ds.dims) == set(required_dims):
         return ds
     redundant_dims_index = {dim: 0 for dim in ds.dims if dim not in required_dims}
     ds = ds.isel(redundant_dims_index).squeeze(drop=True)
     return ds
-=======
+
+
 def _min_max_from_percentiles(x, min_percentile=2, max_percentile=98):
     """ Use +/- small percentile to determine bounds for colorbar. Avoids the case
     where an outlier in the data causes the color scale to be washed out.
@@ -24,7 +24,6 @@
     x = x[~np.isnan(x)]
     xmin, xmax = np.percentile(x, [min_percentile, max_percentile])
     return xmin, xmax
->>>>>>> 86fcc11b
 
 
 def _infer_color_limits(
