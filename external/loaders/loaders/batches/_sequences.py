import os
import xarray as xr
<<<<<<< HEAD
=======
import pandas as pd
>>>>>>> 05b20610
import glob
import joblib
import collections
from copy import deepcopy
from functools import partial
from numpy.random import RandomState
from typing import (
    Callable,
    Sequence,
    MutableMapping,
    TypeVar,
    Hashable,
    Any,
    Optional,
    Union,
)

T = TypeVar("T")


<<<<<<< HEAD
class BaseSequence(Sequence[T]):
    def local(self, path, n_jobs=4):
=======
def _write_to_netcdf(ds, path):

    drop_dims = []
    for dim, index in ds.indexes.items():
        if isinstance(index, pd.MultiIndex):
            drop_dims.append(dim)

    ds.drop(drop_dims).to_netcdf(path)


class BaseSequence(Sequence[T]):
    def local(self, path: str, n_jobs: int = 4) -> "Local":
        """Download a sequence of xarray objects to a local path

        Args:
            path: local directory, will be created if not existing
            n_jobs: parallelism
        """
>>>>>>> 05b20610
        os.makedirs(path, exist_ok=True)
        joblib.Parallel(n_jobs=n_jobs)(
            joblib.delayed(self._save_item)(path, i) for i in range(len(self))
        )
        return Local(os.path.abspath(path))

<<<<<<< HEAD
    def _save_item(self, path, i):
        item = self[i]
        cleaned = item.drop("sample")
        cleaned.to_netcdf(os.path.join(path, "%05d.nc" % i))

    def take(self, n):
        return Take(self, n)

    def map(self, func):
        return FunctionOutputSequence(func, self)
=======
    def _save_item(self, path: str, i: int):
        item = self[i]
        path = os.path.join(path, "%05d.nc" % i)
        _write_to_netcdf(item, path)

    def take(self, n: int) -> "Take":
        """Return a sequence consisting of the first n elements
        """
        return Take(self, n)

    def map(self, func) -> "Map":
        """Map a function over the elements of this sequence
        """
        return Map(func, self)
>>>>>>> 05b20610


class Take(BaseSequence[T]):
    def __init__(self, parent_seq, n):
        self._seq = parent_seq
        self.n = n

    def __getitem__(self, i):
        if i < len(self):
            return self._seq[i]
        else:
            raise IndexError()

    def __len__(self):
        return self.n


class Local(BaseSequence[T]):
<<<<<<< HEAD
    def __init__(self, path):
=======
    def __init__(self, path: str):
>>>>>>> 05b20610
        self.path = path

    @property
    def files(self):
        return sorted(glob.glob(os.path.join(self.path, "*.nc")))

    def __len__(self):
        return len(self.files)

    def __getitem__(self, i):
        return xr.open_dataset(self.files[i])


<<<<<<< HEAD
class FunctionOutputSequence(BaseSequence[T]):
=======
class Map(BaseSequence[T]):
>>>>>>> 05b20610
    """A wrapper over a sequence of function arguments passed into a function.

    Attributes:
        attrs: a dictionary of metadata.
    """

    attrs: MutableMapping[Hashable, Any]

    def __init__(self, func: Callable[..., T], args_sequence: Sequence[Any]):
        """
        Args:
            func: the function to call, which takes in one argument
            args_sequence: a sequence of arguments
        Returns:
            result_sequence: a sequence of function results
        """
        if not isinstance(args_sequence, collections.Sequence):
            raise TypeError(f"args_sequence must be a sequence, got {args_sequence}")
        self._func = func
        self._args = args_sequence
        self.attrs = {}

    def __getitem__(self, item: Union[int, slice]):

        if isinstance(item, int):
            return self._func(self._args[item])
        elif isinstance(item, slice):
            return self._slice_selection(item)
        else:
            TypeError(f"Invalid argument type of {type(item)} passed into __getitem__.")

    def _slice_selection(self, selection: slice):
        seq = Map(self._func, self._args[selection])
        seq.attrs.update(deepcopy(self.attrs))
        return seq

    def __len__(self) -> int:
        return len(self._args)


def shuffle(sequence: Sequence[T], seed: Optional[int] = None) -> Map[T]:
    """Lazily shuffle a sequence

    Args:
        sequence:  Input sequence to have access indices shuffled
        seed: Seed for random number generator used for shuffling
    Returns:
        A new shuffled sequence
    """
    random = RandomState(seed)
    seq_len = len(sequence)
    shuffled = random.choice(seq_len, size=seq_len, replace=False).tolist()
    func = partial(_simple_getitem, sequence)
    return Map(func, shuffled)


def _simple_getitem(sequence: Sequence[Any], item: Union[int, slice]):
    return sequence[item]<|MERGE_RESOLUTION|>--- conflicted
+++ resolved
@@ -1,9 +1,6 @@
 import os
 import xarray as xr
-<<<<<<< HEAD
-=======
 import pandas as pd
->>>>>>> 05b20610
 import glob
 import joblib
 import collections
@@ -24,10 +21,6 @@
 T = TypeVar("T")
 
 
-<<<<<<< HEAD
-class BaseSequence(Sequence[T]):
-    def local(self, path, n_jobs=4):
-=======
 def _write_to_netcdf(ds, path):
 
     drop_dims = []
@@ -46,25 +39,12 @@
             path: local directory, will be created if not existing
             n_jobs: parallelism
         """
->>>>>>> 05b20610
         os.makedirs(path, exist_ok=True)
         joblib.Parallel(n_jobs=n_jobs)(
             joblib.delayed(self._save_item)(path, i) for i in range(len(self))
         )
         return Local(os.path.abspath(path))
 
-<<<<<<< HEAD
-    def _save_item(self, path, i):
-        item = self[i]
-        cleaned = item.drop("sample")
-        cleaned.to_netcdf(os.path.join(path, "%05d.nc" % i))
-
-    def take(self, n):
-        return Take(self, n)
-
-    def map(self, func):
-        return FunctionOutputSequence(func, self)
-=======
     def _save_item(self, path: str, i: int):
         item = self[i]
         path = os.path.join(path, "%05d.nc" % i)
@@ -79,7 +59,6 @@
         """Map a function over the elements of this sequence
         """
         return Map(func, self)
->>>>>>> 05b20610
 
 
 class Take(BaseSequence[T]):
@@ -98,11 +77,7 @@
 
 
 class Local(BaseSequence[T]):
-<<<<<<< HEAD
-    def __init__(self, path):
-=======
     def __init__(self, path: str):
->>>>>>> 05b20610
         self.path = path
 
     @property
@@ -116,11 +91,7 @@
         return xr.open_dataset(self.files[i])
 
 
-<<<<<<< HEAD
-class FunctionOutputSequence(BaseSequence[T]):
-=======
 class Map(BaseSequence[T]):
->>>>>>> 05b20610
     """A wrapper over a sequence of function arguments passed into a function.
 
     Attributes:
