--- conflicted
+++ resolved
@@ -5,27 +5,17 @@
 import vcm
 from vcm import cloud, safe
 from ._base import GeoMapper
-<<<<<<< HEAD
-from .._utils import net_heating_from_physics, net_precipitation_from_physics
-from ..constants import DERIVATION_DIM, DERIVATION_SHiELD_COORD, DERIVATION_FV3GFS_COORD
-=======
 from .._utils import assign_net_physics_terms
-
 from ..constants import DERIVATION_DIM, DERIVATION_SHIELD_COORD, DERIVATION_FV3GFS_COORD
->>>>>>> 78671a59
 
 TIME_DIM_NAME = "initial_time"
 DIMENSION_ORDER = ("tile", "z", "y", "y_interface", "x", "x_interface")
 SHIELD_SUFFIX = "prog"
 ONE_STEP_SUFFIX = "train"
 
-<<<<<<< HEAD
-RENAMED_SHIELD_DIAG_VARS = {
-=======
 # mapping of form
 # {fv3gfs_python_wrapper_var_name: (SHiELD_var_name, coarse_model_var_name)}
 RENAME_ONE_STEP_SHIELD_DIAG_VARS = {
->>>>>>> 78671a59
     "total_sky_downward_shortwave_flux_at_top_of_atmosphere": (
         "DSWRFtoa_prog",
         "DSWRFtoa_train",
@@ -87,40 +77,18 @@
     def __init__(self, timestep_mapper: Mapping[str, xr.Dataset]):
         self._timestep_mapper = timestep_mapper
 
-<<<<<<< HEAD
-    def __getitem__(self, key: str):
-        ds = self._timestep_mapper[key]
-        return self._assign_net_terms(ds)
-=======
     def __getitem__(self, key: str) -> xr.Dataset:
         ds = self._timestep_mapper[key]
         ds = self._reshape_one_step_diags(ds)
         return assign_net_physics_terms(ds)
->>>>>>> 78671a59
 
     def keys(self):
         return self._timestep_mapper.keys()
 
-<<<<<<< HEAD
-    def _assign_net_terms(self, ds: xr.Dataset) -> Mapping[str, xr.DataArray]:
-
-        ds = self._reshape_one_step_diags(ds)
-        net_terms = {
-            "net_heating": net_heating_from_physics(ds),
-            "net_precipitation": net_precipitation_from_physics(ds),
-        }
-        return ds.assign(net_terms)
-
-    @staticmethod
-    def _reshape_one_step_diags(
-        ds: xr.Dataset,
-        reshape_vars: Mapping[str, str] = RENAMED_SHIELD_DIAG_VARS,
-=======
     @staticmethod
     def _reshape_one_step_diags(
         ds: xr.Dataset,
         reshape_vars: Mapping[str, Tuple[str]] = RENAME_ONE_STEP_SHIELD_DIAG_VARS,
->>>>>>> 78671a59
         shield_suffix: str = SHIELD_SUFFIX,
         one_step_suffix: str = ONE_STEP_SUFFIX,
         overlap_dim: str = DERIVATION_DIM,
@@ -132,11 +100,7 @@
                 safe.get_variables(ds, reshape_vars)
                 .to_array(dim=overlap_dim)
                 .assign_coords(
-<<<<<<< HEAD
-                    {overlap_dim: [DERIVATION_SHiELD_COORD, DERIVATION_FV3GFS_COORD]}
-=======
                     {overlap_dim: [DERIVATION_SHIELD_COORD, DERIVATION_FV3GFS_COORD]}
->>>>>>> 78671a59
                 )
             )
             overlap_dim_vars[rename] = var_da
@@ -147,28 +111,11 @@
 
 def open_one_step(
     url: str,
-<<<<<<< HEAD
-=======
     add_shield_diags: bool = False,
->>>>>>> 78671a59
     rename_vars: Mapping[str, str] = None,
     drop_vars: Sequence[str] = (TIME_DIM_NAME,),
     dim_order: Sequence[str] = DIMENSION_ORDER,
 ) -> Mapping[str, xr.Dataset]:
-<<<<<<< HEAD
-    return TimestepMapper(url, rename_vars, drop_vars, dim_order)
-
-
-def open_one_step_with_diags(
-    url: str,
-    rename_vars: Mapping[str, str] = None,
-    drop_vars: Sequence[str] = (TIME_DIM_NAME,),
-    dim_order: Sequence[str] = DIMENSION_ORDER,
-) -> Mapping[str, xr.Dataset]:
-    return TimestepMapperWithDiags(
-        TimestepMapper(url, rename_vars, drop_vars, dim_order)
-    )
-=======
 
     if not add_shield_diags:
         mapper = TimestepMapper(url, rename_vars, drop_vars, dim_order)
@@ -176,5 +123,4 @@
         mapper = TimestepMapperWithDiags(
             TimestepMapper(url, rename_vars, drop_vars, dim_order)
         )
-    return mapper
->>>>>>> 78671a59
+    return mapper