import numpy as np
from numpy.random import RandomState
from typing import Tuple, Sequence
from toolz.functoolz import curry
import xarray as xr
import vcm
from vcm import safe, net_heating, net_precipitation, DerivedMapping
from vcm.convenience import round_time

from .constants import DATASET_DIM_NAME, SAMPLE_DIM_NAME, TIME_NAME
from vcm.catalog import catalog


CLOUDS_OFF_TEMP_TENDENCIES = [
    "tendency_of_air_temperature_due_to_longwave_heating_assuming_clear_sky",
    "tendency_of_air_temperature_due_to_shortwave_heating_assuming_clear_sky",
    "tendency_of_air_temperature_due_to_turbulence",
    "tendency_of_air_temperature_due_to_dissipation_of_gravity_waves",
]
CLOUDS_OFF_SPHUM_TENDENCIES = ["tendency_of_specific_humidity_due_to_turbulence"]
Z_DIM_NAMES = ["z", "pfull"]
EAST_NORTH_WIND_TENDENCIES = ["dQu", "dQv"]
X_Y_WIND_TENDENCIES = ["dQxwind", "dQywind"]
WIND_ROTATION_COEFFICIENTS = [
    "eastward_wind_u_coeff",
    "eastward_wind_v_coeff",
    "northward_wind_u_coeff",
    "northward_wind_v_coeff",
]

Time = str
Tile = int
K = Tuple[Time, Tile]


def nonderived_variables(requested: Sequence[str], available: Sequence[str]):
    derived = [var for var in requested if var not in available]
    nonderived = [var for var in requested if var in available]
    # if E/N winds not in underlying data, need to load x/y wind
    # tendencies to derive them
    if any(var in derived for var in EAST_NORTH_WIND_TENDENCIES):
        nonderived += X_Y_WIND_TENDENCIES
    return nonderived


@curry
def add_derived_data(variables: Sequence[str], ds: xr.Dataset) -> xr.Dataset:
    """
    Overlay the DerivedMapping and grab a dataset of specified variables

    Args:
        variables: All variables (derived and non-derived) to include in the
            dataset.
    """
    derived_mapping = DerivedMapping(ds)
    return derived_mapping.dataset(variables)


@curry
def add_grid_info(res: str, ds: xr.Dataset) -> xr.Dataset:
    """
    Add lat, lon, land-type mask information to the dataset

    Args:
        res: grid resolution, format as f'c{number cells in tile}'
    """
    grid = _load_grid(res)
    # Prioritize dataset's land_sea_mask if it differs from grid
    return xr.merge([ds, grid], compat="override")


@curry
def add_wind_rotation_info(res: str, ds: xr.Dataset) -> xr.Dataset:
    """
    Add wind rotation information to the dataset

    Args:
        res: grid resolution, format as f'c{number cells in tile}'
    """

    rotation = _load_wind_rotation_matrix(res)
    common_coords = {"x": ds["x"].values, "y": ds["y"].values}
    rotation = rotation.assign_coords(common_coords)
    return ds.merge(rotation, compat="override")


def _load_grid(res: str) -> xr.Dataset:
    grid = catalog[f"grid/{res}"].to_dask()
    land_sea_mask = catalog[f"landseamask/{res}"].to_dask()
    grid = grid.assign({"land_sea_mask": land_sea_mask["land_sea_mask"]})
    return safe.get_variables(grid, ["lat", "lon", "land_sea_mask"])


def _load_wind_rotation_matrix(res: str) -> xr.Dataset:
    rotation = catalog[f"wind_rotation/{res}"].to_dask()
    return safe.get_variables(rotation, WIND_ROTATION_COEFFICIENTS)


def get_sample_dataset(mapper):
    sample_key = list(mapper.keys())[0]
    return mapper[sample_key]


def standardize_zarr_time_coord(ds: xr.Dataset) -> xr.Dataset:
    """ Casts a datetime coord to to python datetime and rounds to
    nearest even second (because cftime coords have small rounding
    errors that makes it hard to other datasets join on time)

    Args:
        ds (xr.Dataset): time coordinate is datetime-like object

    Returns:
        xr.Dataset with standardized time coordinates
    """
    # Vectorize doesn't work on type-dispatched function overloading
    times = np.array(list(map(vcm.cast_to_datetime, ds[TIME_NAME].values)))
    times = round_time(times)
    ds = ds.assign_coords({TIME_NAME: times})
    return ds


def stack_non_vertical(ds: xr.Dataset, sample_dim_name=SAMPLE_DIM_NAME) -> xr.Dataset:
    """
    Stack all dimensions except for the Z dimensions into a sample

    Args:
        ds: dataset with geospatial dimensions
        sample_dim_name: name for new sampling dimension
    """
    stack_dims = [dim for dim in ds.dims if dim not in Z_DIM_NAMES]
    if len(set(ds.dims).intersection(Z_DIM_NAMES)) > 1:
        raise ValueError("Data cannot have >1 feature dimension in {Z_DIM_NAMES}.")
    ds_stacked = safe.stack_once(
        ds,
        sample_dim_name,
        stack_dims,
        allowed_broadcast_dims=Z_DIM_NAMES + [TIME_NAME, DATASET_DIM_NAME],
    )
    return ds_stacked.transpose()


<<<<<<< HEAD
def shuffled(dataset: xr.Dataset, dim: str, random: RandomState) -> xr.Dataset:
=======
def preserve_samples_per_batch(
    ds: xr.Dataset, dataset_dim_name=DATASET_DIM_NAME
) -> xr.Dataset:
    """
    Peserve the same-ish number of samples per batch when multiple dataset
    sources are detected in the batch dataset.  Returns an unadjusted dataset
    when no dataset dimension is found.

    Args:
        ds: dataset with sample dimension and potentially a dataset dimension
        dataset_dim_name: name of dataset dimension to check existence of before
            thinning
    """
    try:
        dataset_coord = ds.coords[dataset_dim_name]
    except KeyError:
        dataset_coord = None

    if dataset_coord is not None:
        num_datasets = len(set(dataset_coord.values.tolist()))
        ds = ds.thin({SAMPLE_DIM_NAME: num_datasets})

    return ds


def check_empty(ds: xr.Dataset, dim=SAMPLE_DIM_NAME) -> xr.Dataset:
    """
    Check for an empty variables along a dimension in a dataset
    """
    if len(ds[dim]) == 0:
        raise ValueError("Check for NaN fields in the training data.")
    return ds


@curry
def shuffled(
    random: RandomState, dataset: xr.Dataset, dim=SAMPLE_DIM_NAME
) -> xr.Dataset:
>>>>>>> f646892b
    """
    Shuffles dataset along a dimension within chunks if chunking is present

    Args:
        dim: dimension to shuffle indices along
        random: Initialized random number generator state used for shuffling
        dataset: input data to be shuffled
    """
    chunks_default = (len(dataset[dim]),)
    chunks = dataset.chunks.get(dim, chunks_default)
    chunk_indices = _get_chunk_indices(chunks)
    shuffled_inds = np.concatenate(
        [random.permutation(indices) for indices in chunk_indices]
    )

    return dataset.isel({dim: shuffled_inds})


def _get_chunk_indices(chunks):
    indices = []

    start = 0
    for chunk in chunks:
        indices.append(list(range(start, start + chunk)))
        start += chunk
    return indices


@curry
def subsample(
    num_samples: int,
    random_state: np.random.RandomState,
    dataset: xr.Dataset,
    dim=SAMPLE_DIM_NAME,
) -> xr.Dataset:

    """
    Subsample values among a specified dimension

    Args:
        num_samples: number of random sampls to take
        random_state: initialized numpy random state
        dataset: dataset to sample from
        dim (optional): dimension to sample along
    """
    dim_len = dataset.dims[dim]
    sample_idx = random_state.choice(range(dim_len), num_samples, replace=False)
    return dataset.isel({dim: sample_idx})


def net_heating_from_physics(ds: xr.Dataset) -> xr.DataArray:

    fluxes = (
        ds["total_sky_downward_longwave_flux_at_surface"],
        ds["total_sky_downward_shortwave_flux_at_surface"],
        ds["total_sky_upward_longwave_flux_at_surface"],
        ds["total_sky_upward_longwave_flux_at_top_of_atmosphere"],
        ds["total_sky_upward_shortwave_flux_at_surface"],
        ds["total_sky_upward_shortwave_flux_at_top_of_atmosphere"],
        ds["total_sky_downward_shortwave_flux_at_top_of_atmosphere"],
        ds["sensible_heat_flux"],
        ds["surface_precipitation_rate"],
    )
    return net_heating(*fluxes)


def net_precipitation_from_physics(ds: xr.Dataset) -> xr.DataArray:

    fluxes = (
        ds["latent_heat_flux"],
        ds["surface_precipitation_rate"],
    )
    return net_precipitation(*fluxes)


def assign_net_physics_terms(ds: xr.Dataset) -> xr.DataArray:
    net_terms = {
        "net_heating": net_heating_from_physics(ds),
        "net_precipitation": net_precipitation_from_physics(ds),
    }
    return ds.assign(net_terms)


def compute_clouds_off_pQ1(ds: xr.Dataset) -> xr.DataArray:
    """Compute the clouds off tendency of temperature.

    The input Dataset must contain the physics tendency component
    diagnostics as output by the fortran model.

    Args:
        ds: input Dataset
    Returns:
        A DataArray with the clouds off temperature tendency
    """
    return sum([ds[variable] for variable in CLOUDS_OFF_TEMP_TENDENCIES])


def compute_clouds_off_pQ2(ds: xr.Dataset) -> xr.DataArray:
    """Compute the clouds off tendency of specific humidity.
    
    The input Dataset must contain the physics tendency component
    diagnostics as output by the fortran model.

    Args:
        ds: input Dataset
    Returns:
        A DataArray with the clouds off specific humidity tendency
    """
    return sum([ds[variable] for variable in CLOUDS_OFF_SPHUM_TENDENCIES])<|MERGE_RESOLUTION|>--- conflicted
+++ resolved
@@ -139,9 +139,6 @@
     return ds_stacked.transpose()
 
 
-<<<<<<< HEAD
-def shuffled(dataset: xr.Dataset, dim: str, random: RandomState) -> xr.Dataset:
-=======
 def preserve_samples_per_batch(
     ds: xr.Dataset, dataset_dim_name=DATASET_DIM_NAME
 ) -> xr.Dataset:
@@ -180,7 +177,6 @@
 def shuffled(
     random: RandomState, dataset: xr.Dataset, dim=SAMPLE_DIM_NAME
 ) -> xr.Dataset:
->>>>>>> f646892b
     """
     Shuffles dataset along a dimension within chunks if chunking is present
 
