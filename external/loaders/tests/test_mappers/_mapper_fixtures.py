--- conflicted
+++ resolved
@@ -1,7 +1,6 @@
 import pytest
 
 from loaders import mappers
-<<<<<<< HEAD
 from loaders.mappers._fine_resolution_budget import (
     FineResolutionSources,
     DERIVATION_FV3GFS_COORD,
@@ -10,20 +9,13 @@
 from loaders.mappers._merged import MergeOverlappingData
 from loaders.constants import DERIVATION_SHiELD_COORD
 from typing import Mapping, Sequence
-=======
->>>>>>> 78671a59
 
 training_mapper_names = ["FineResolutionSources", "SubsetTimes", "TimestepMapper"]
 
 diagnostic_mapper_names = [
     "FineResolutionSources",
-<<<<<<< HEAD
-    "NudgedFullTendencies",
-    "TimestepMapperWithDiags",
-=======
     "SubsetTimes",
-    "TimestepMapper",
->>>>>>> 78671a59
+    "TimestepMapper"
 ]
 
 
@@ -45,10 +37,9 @@
     fine_res_dataset_path,
 ):
     if training_mapper_name == "TimestepMapper":
-<<<<<<< HEAD
         training_mapper_data_source_path = one_step_dataset_path
-    elif training_mapper_name in ("SubsetTimes", "NudgedFullTendencies"):
-        training_mapper_data_source_path = nudging_dataset_path
+    elif training_mapper_name == "SubsetTimes":
+        return nudging_dataset_path
     elif training_mapper_name == "FineResolutionSources":
         training_mapper_data_source_path = fine_res_dataset_path
     return training_mapper_data_source_path
@@ -70,163 +61,54 @@
     return diagnostic_mapper_data_source_path
 
 
-def _open_fine_res_apparent_sources_patch(
-    training_mapper_data_source_path: str,
-    rename_vars: Mapping[str, str] = None,
-    drop_vars: Sequence[str] = None,
-    dim_order: Sequence[str] = None,
-    shield_diags_url: str = None,
-):
-    # this function is a patch for the actual one until synth is netcdf-compatible
-    fine_res_ds = xr.open_zarr(training_mapper_data_source_path)
-    time_mapper = {
-        fine_res_ds.time.values[0]: (fine_res_ds.isel(time=0)),
-        fine_res_ds.time.values[1]: (fine_res_ds.isel(time=1)),
-    }
-
-    fine_resolution_sources_mapper = FineResolutionSources(
-        time_mapper, rename_vars=rename_vars, drop_vars=drop_vars, dim_order=dim_order
-    )
-
-    if shield_diags_url is not None:
-        shield_diags_mapper = open_high_res_diags(shield_diags_url)
-        fine_resolution_sources_mapper = MergeOverlappingData(
-            shield_diags_mapper,
-            fine_resolution_sources_mapper,
-            source_name_left=DERIVATION_SHiELD_COORD,
-            source_name_right=DERIVATION_FV3GFS_COORD,
-        )
-
-    return fine_resolution_sources_mapper
-
-
 @pytest.fixture
-def training_mapper_helper_function(training_mapper_name):
-    if training_mapper_name == "TimestepMapper":
-        return getattr(mappers, "open_one_step")
-    elif training_mapper_name == "SubsetTimes":
-        return getattr(mappers, "open_merged_nudged")
-=======
-        return one_step_dataset_path
-    elif training_mapper_name == "SubsetTimes":
-        return nudging_dataset_path
->>>>>>> 78671a59
-    elif training_mapper_name == "FineResolutionSources":
-        return fine_res_dataset_path
-    else:
-        raise NotImplementedError(training_mapper_name)
-
-
-@pytest.fixture
-<<<<<<< HEAD
-def diagnostic_mapper_helper_function(diagnostic_mapper_name):
-    if diagnostic_mapper_name == "TimestepMapperWithDiags":
-        return getattr(mappers, "open_one_step_with_diags")
-    elif diagnostic_mapper_name == "NudgedFullTendencies":
-        return getattr(mappers, "open_merged_nudged_full_tendencies")
-    elif diagnostic_mapper_name == "FineResolutionSources":
-        # patch until synth is netcdf-compatible
-        return _open_fine_res_apparent_sources_patch
-
-
-@pytest.fixture
-def training_mapper_helper_function_kwargs(
-    training_mapper_name, C48_SHiELD_diags_dataset_path
-):
-=======
 def training_mapper(
     training_mapper_name, training_mapper_data_source_path,
 ):
     path = training_mapper_data_source_path
 
->>>>>>> 78671a59
     if training_mapper_name == "TimestepMapper":
         return mappers.open_one_step(path)
     elif training_mapper_name == "SubsetTimes":
         return mappers.open_merged_nudged(path)
-    elif training_mapper_name == "NudgedFullTendencies":
-<<<<<<< HEAD
-        return {
-            "nudging_timescale_hr": 3,
-            "shield_diags_url": C48_SHiELD_diags_dataset_path,
-        }
     elif training_mapper_name == "FineResolutionSources":
-        return {
-            "rename_vars": {
+        return mappers.open_fine_res_apparent_sources(
+            path,
+            rename_vars={
                 "delp": "pressure_thickness_of_atmospheric_layer",
                 "grid_xt": "x",
                 "grid_yt": "y",
                 "pfull": "z",
-            },
-            "drop_vars": ["time"],
-            "dim_order": ("tile", "z", "y", "x"),
-        }
-
+            }
+        )
+    return kwargs
 
 @pytest.fixture
-def diagnostic_mapper_helper_function_kwargs(
-    diagnostic_mapper_name, C48_SHiELD_diags_dataset_path
+def diagnostic_mapper(
+    diagnostic_mapper_name
+    diagnostic_mapper_data_source_path,
+    C48_SHiELD_diags_dataset_path
 ):
-    if diagnostic_mapper_name == "TimestepMapperWithDiags":
-        kwargs = {}
-    elif diagnostic_mapper_name == "NudgedFullTendencies":
-        kwargs = {
-            "nudging_timescale_hr": 3,
-            "shield_diags_url": C48_SHiELD_diags_dataset_path,
-            "open_checkpoints_kwargs": {
-                "checkpoint_files": ("after_dynamics.zarr", "after_physics.zarr")
-            },
-        }
-    elif diagnostic_mapper_name == "FineResolutionSources":
-        kwargs = {
-            "shield_diags_url": C48_SHiELD_diags_dataset_path,
-            "rename_vars": {
-=======
+    path = diagnostic_mapper_data_source_path
+    
+    if diagnostic_mapper_name == 'TimestepMapperWithDiags':
+        return mappers.open_one_step(
+            path,
+            add_shield_diags=True
+        )
+    elif diagnostic_mapper_name == 'NudgedFullTendencies':
         return mappers.open_merged_nudged_full_tendencies(
             path,
-            open_checkpoints_kwargs={
-                "checkpoint_files": ("after_dynamics.zarr", "after_physics.zarr")
-            },
+            shield_diags_url=C48_SHiELD_diags_dataset_path
         )
-    elif training_mapper_name == "FineResolutionSources":
+    elif diagnostic_mapper_name == 'FineResolutionSources':
         return mappers.open_fine_res_apparent_sources(
             path,
+            shield_diags_url=C48_SHiELD_diags_dataset_path,
             rename_vars={
->>>>>>> 78671a59
                 "delp": "pressure_thickness_of_atmospheric_layer",
                 "grid_xt": "x",
                 "grid_yt": "y",
                 "pfull": "z",
-            },
-<<<<<<< HEAD
-            "drop_vars": ["time"],
-            "dim_order": ("tile", "z", "y", "x"),
-        }
-    return kwargs
-
-
-@pytest.fixture
-def training_mapper(
-    training_mapper_data_source_path,
-    training_mapper_helper_function,
-    training_mapper_helper_function_kwargs,
-):
-    return training_mapper_helper_function(
-        training_mapper_data_source_path, **training_mapper_helper_function_kwargs
-    )
-
-
-@pytest.fixture
-def diagnostic_mapper(
-    diagnostic_mapper_data_source_path,
-    diagnostic_mapper_helper_function,
-    diagnostic_mapper_helper_function_kwargs,
-):
-    return diagnostic_mapper_helper_function(
-        diagnostic_mapper_data_source_path, **diagnostic_mapper_helper_function_kwargs
-    )
-=======
-            drop_vars=["time"],
-            dim_order=["tile", "z", "y", "x"],
-        )
->>>>>>> 78671a59
+            }
+        )