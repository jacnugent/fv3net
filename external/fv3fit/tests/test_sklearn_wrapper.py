--- conflicted
+++ resolved
@@ -188,8 +188,9 @@
 
     # fit loaded model
     loaded = wrapper.load(path)
-<<<<<<< HEAD
-    xr.testing.assert_equal(loaded.predict(data), wrapper.predict(data))
+    loaded.fit(data)
+
+    assert len(loaded.model.regressors) == 2
 
 
 def test_TriggeredRegressor_predict():
@@ -219,9 +220,4 @@
     out = model.predict(ds)
     assert isinstance(out, xr.Dataset)
     assert out["a"].shape[1] == n
-    assert out["b"].shape[1] == n
-=======
-    loaded.fit(data)
-
-    assert len(loaded.model.regressors) == 2
->>>>>>> 6936dddf
+    assert out["b"].shape[1] == n