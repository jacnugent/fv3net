from typing import Iterable, Sequence
import xarray as xr
import pytest
import logging
import loaders
import fv3fit
import numpy as np
import tempfile
import tensorflow.keras.backend as K
import subprocess
import os

from fv3fit.keras.__main__ import _set_random_seed


logger = logging.getLogger(__name__)


@pytest.fixture(params=["DenseModel"])
def model_type(request) -> str:
    return request.param


@pytest.fixture(params=["mse"])
def loss(request) -> str:
    return request.param


<<<<<<< HEAD
@pytest.fixture(params=[0.001])
def learning_rate(request) -> float:
    return request.param


@pytest.fixture
def hyperparameters(model_type, loss, learning_rate) -> dict:
=======
@pytest.fixture(params=[{"width": 4, "depth": 3}])
def hyperparameters(request, model_type, loss) -> dict:
>>>>>>> 7e9d8151
    if model_type == "DenseModel":
        hyperparameters = request.param
        if loss:
            hyperparameters["loss"] = loss
        if learning_rate:
            hyperparameters["learning_rate"] = learning_rate
        return hyperparameters
    else:
        raise NotImplementedError(model_type)


@pytest.fixture
def model(
    model_type: str,
    input_variables: Iterable[str],
    output_variables: Iterable[str],
    hyperparameters: dict,
) -> fv3fit.Estimator:
    return fv3fit.keras.get_model(
        model_type,
        loaders.SAMPLE_DIM_NAME,
        input_variables,
        output_variables,
        **hyperparameters,
    )


def test_reproducibility(
    input_variables,
    hyperparameters,
    training_batches: Sequence[xr.Dataset],
    output_variables: Iterable[str],
):
    batch_dataset_test = training_batches[0]
    fit_kwargs = {"batch_size": 384, "validation_samples": 384}
    _set_random_seed(0)
    model_0 = fv3fit.keras.get_model(
        "DenseModel",
        loaders.SAMPLE_DIM_NAME,
        input_variables,
        output_variables,
        **hyperparameters,
    )
    model_0.fit(training_batches, **fit_kwargs)
    result_0 = model_0.predict(batch_dataset_test)

    _set_random_seed(0)
    model_1 = fv3fit.keras.get_model(
        "DenseModel",
        loaders.SAMPLE_DIM_NAME,
        input_variables,
        output_variables,
        **hyperparameters,
    )
    model_1.fit(training_batches, **fit_kwargs)
    result_1 = model_1.predict(batch_dataset_test)

    xr.testing.assert_allclose(result_0, result_1, rtol=1e-03)


def test_training(
    model: fv3fit.Estimator,
    training_batches: Sequence[xr.Dataset],
    output_variables: Iterable[str],
):
    model.fit(training_batches)
    batch_dataset = training_batches[0]
    result = model.predict(batch_dataset)
    validate_dataset_result(result, batch_dataset, output_variables)


def test_dump_and_load_before_training(
    model: fv3fit.Estimator,
    training_batches: Sequence[xr.Dataset],
    output_variables: Iterable[str],
):
    with tempfile.TemporaryDirectory() as tmpdir:
        model.dump(tmpdir)
        model = model.__class__.load(tmpdir)
    model.fit(training_batches)
    batch_dataset = training_batches[0]
    result = model.predict(batch_dataset)
    validate_dataset_result(result, batch_dataset, output_variables)


def validate_dataset_result(
    result: xr.Dataset, batch_dataset: xr.Dataset, output_variables: Iterable[str]
):
    """
    Use assertions to test whether the predicted output dataset metadata matches
    metadata from a reference, for the given variable names. Also checks output values
    are present.
    """
    missing_names = set(output_variables).difference(result.data_vars.keys())
    assert len(missing_names) == 0
    for varname in output_variables:
        assert result[varname].shape == batch_dataset[varname].shape, varname
        assert np.sum(np.isnan(result[varname].values)) == 0


def test_dump_and_load_maintains_prediction(
    model: fv3fit.Estimator,
    training_batches: Sequence[xr.Dataset],
    output_variables: Iterable[str],
):
    model.fit(training_batches)
    with tempfile.TemporaryDirectory() as tmpdir:
        model.dump(tmpdir)
        loaded_model = model.__class__.load(tmpdir)
    batch_dataset = training_batches[0]
    loaded_result = loaded_model.predict(batch_dataset)
    validate_dataset_result(loaded_result, batch_dataset, output_variables)
    original_result = model.predict(batch_dataset)
    xr.testing.assert_equal(loaded_result, original_result)


hyperparams_with_fit_kwargs = {
    "width": 4,
    "depth": 3,
    "fit_kwargs": {"batch_size": 100, "validation_samples": 384},
}


@pytest.mark.parametrize(
    "hyperparameters, validation_timesteps",
    [
        (hyperparams_with_fit_kwargs, ["20160801.003000"]),
        (hyperparams_with_fit_kwargs, None),
    ],
    indirect=["hyperparameters", "validation_timesteps"],
)
def test_training_integration(
    hyperparameters,
    validation_timesteps,
    data_source_path: str,
    train_config_filename: str,
    tmp_path: str,
    data_source_name: str,
):
    """
    Test the bash endpoint for training the model produces the expected output files.
    """
    subprocess.check_call(
        [
            "python",
            "-m",
            "fv3fit.keras",
            data_source_path,
            train_config_filename,
            tmp_path,
        ]
    )
    required_names = ["model_data", "training_config.yml"]
    missing_names = set(required_names).difference(os.listdir(tmp_path))
    assert len(missing_names) == 0


@pytest.mark.parametrize(
    "loss, hyperparameters, expected_loss",
    (
        pytest.param("mae", {}, "mae", id="specified_loss"),
        pytest.param(None, {}, "mse", id="default_loss"),
    ),
    indirect=["loss", "hyperparameters"],
)
def test_dump_and_load_loss_info(loss, hyperparameters, expected_loss, model):
    with tempfile.TemporaryDirectory() as tmpdir:
        model.dump(tmpdir)
        model_loaded = model.__class__.load(tmpdir)
    assert model_loaded._loss == expected_loss


@pytest.mark.parametrize(
    "learning_rate, expected_learning_rate",
    (
        pytest.param(0.1, 0.1, id="specified_lr"),
        pytest.param(None, 1e-3, id="default_lr"),
    ),
    indirect=["learning_rate"],
)
def test_set_learning_rate(learning_rate, expected_learning_rate, model):
    assert pytest.approx((K.eval(model._optimizer.lr)), expected_learning_rate)<|MERGE_RESOLUTION|>--- conflicted
+++ resolved
@@ -26,18 +26,13 @@
     return request.param
 
 
-<<<<<<< HEAD
 @pytest.fixture(params=[0.001])
 def learning_rate(request) -> float:
     return request.param
 
 
-@pytest.fixture
-def hyperparameters(model_type, loss, learning_rate) -> dict:
-=======
 @pytest.fixture(params=[{"width": 4, "depth": 3}])
-def hyperparameters(request, model_type, loss) -> dict:
->>>>>>> 7e9d8151
+def hyperparameters(request, learning_rate, model_type, loss) -> dict:
     if model_type == "DenseModel":
         hyperparameters = request.param
         if loss:
