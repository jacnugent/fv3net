import abc
from copy import copy
import numpy as np
from typing import Mapping, BinaryIO, Type, Sequence
import xarray as xr
import io
import yaml

from .packer import ArrayPacker


class NormalizeTransform(abc.ABC):
    @abc.abstractproperty
    def kind(self) -> str:
        pass

    @abc.abstractmethod
    def normalize(self, y: np.ndarray):
        pass

    @abc.abstractmethod
    def denormalize(self, y: np.ndarray):
        pass

    @abc.abstractmethod
    def dump(self, f: BinaryIO):
        pass

    def dumps(self) -> bytes:
        f = io.BytesIO()
        self.dump(f)
        return f.getvalue()

    @classmethod
    @abc.abstractmethod
    def load(cls, f: BinaryIO):
        pass


class StandardScaler(NormalizeTransform):

    kind: str = "standard"

    def __init__(self, std_epsilon: np.float32 = 1e-12):
        """Standard scaler normalizer: normalizes via (x-mean)/std

        Args:
<<<<<<< HEAD
            std_threshold: Features with standard deviations below
                this threshold are have their standard deviations set
                to this value. Defaults to 1e-12.
=======
            std_epsilon: A small value that is added to the standard deviation
                of each variable to be scaled, such that no variables (even those
                that are constant across samples) are unable to be scaled due to
                having zero standard deviation. Defaults to 1e-12.
>>>>>>> 7b3f52dd
        """
        self.mean = None
        self.std = None
        self.std_epsilon: np.float32 = std_epsilon

    def fit(self, data: np.ndarray):
        self.mean = data.mean(axis=0).astype(np.float32)
<<<<<<< HEAD
        self.std = data.std(axis=0).astype(np.float32)
        self._fix_constant_features()

    def _fix_constant_features(self):
        for i, std in enumerate(self.std):
            if std < self.std_threshold:
                self.std[i] = self.std_threshold
=======
        self.std = data.std(axis=0).astype(np.float32) + self.std_epsilon
>>>>>>> 7b3f52dd

    def normalize(self, data):
        if self.mean is None or self.std is None:
            raise RuntimeError("StandardScaler.fit must be called before normalize.")
        return (data - self.mean) / self.std

    def denormalize(self, data):
        if self.mean is None or self.std is None:
            raise RuntimeError("StandardScaler.fit must be called before denormalize.")
        return data * self.std + self.mean

    def dump(self, f: BinaryIO):
        data = {}  # type: ignore
        if self.mean is not None:
            data["mean"] = self.mean
        if self.std is not None:
            data["std"] = self.std
        return np.savez(f, **data)

    @classmethod
    def load(cls, f: BinaryIO):
        data = np.load(f)
        scaler = cls()
        scaler.mean = data.get("mean")
        scaler.std = data.get("std")
        return scaler


class ManualScaler(NormalizeTransform):

    kind: str = "manual"

    def __init__(self, scales):
        self.scales = scales

    def normalize(self, y: np.ndarray):
        return y * self.scales

    def denormalize(self, y: np.ndarray):
        return y / self.scales

    def dump(self, f: BinaryIO):
        data = {}
        if self.scales is not None:
            data["scales"] = self.scales
        return np.savez(f, **data)

    @classmethod
    def load(cls, f: BinaryIO):
        data = np.load(f)
        scales = data.get("scales")
        scaler = cls(scales)
        return scaler


def get_mass_scaler(
    packer: ArrayPacker,
    delp: np.ndarray,
    variable_scale_factors: Mapping[str, float] = None,
    sqrt_scales: bool = False,
) -> ManualScaler:
    """Creates a ManualScaler that mass weights vertical levels by dividing by
    layer mass. Additional specified variables may be scaled by optional scale factors.
    When variables are normalized using the returned scaler, their resulting loss
    function terms scale as (variable_scale_factor / delp) for 3D variables,
    or (variable_scale_factor) for 2D variables. Unless specified otherwise,
    variable scale factors default to 1.

        Args:
            packer: ArrayPacker object that contains information a
            delp: 1D array of pressure thickness used to mass weight model
                levels.
            variable_scale_factors: Optional mapping of variable names to scale factors
                by which their weights will be multiplied when normalizing. This allows
                the weighted outputs to be scaled to the same order of magnitude.
                Default of None will target dQ2 features by a factor of 1000. All
                other variables have an implicit scale factor of 1.
            sqrt_scales: If True, will square root the scale values used by the
                returned ManualScaler. Useful if this is used as a target transform
                regressor in fv3fit.sklearn with a MSE loss, as there is no current way
                to directly weight the loss function terms. If set to take sqrt of
                scales in the target transform, the MSE loss function terms will be
                approximately weighted to the desired weights.
    """
    scales = _create_scaling_array(packer, delp, variable_scale_factors, sqrt_scales)
    return ManualScaler(scales)


def _create_scaling_array(
    packer: ArrayPacker,
    vertical_scales: np.ndarray,
    variable_scale_factors: Mapping[str, float] = None,
    sqrt_scales: bool = True,
) -> np.ndarray:
    """Creates a set of scale values, such that vertical variables are scaled
    by a specified input set of scales and specified variables are optionally scaled
    by the given scale factors. The resulting scale terms go as
    (variable_scale_factor * vertical_scale / sum(vertical_scales)) for 3D variables,
    or (variable_scale_factor) for 2D variables, such that 2D scalars and 3D vectors
    with the same variable_scale_factor have the same total importance.
    Unless specified otherwise, variable scale factors default to 1.

        Args:
            packer: ArrayPacker object that contains information a
            vertical_scale: 1D array of scales for each model level.
            variable_scale_factors: Optional mapping of variable names to scale factors
                by which their loss scales will be multiplied. This allows
                the scaled outputs to be of the same order of magnitude.
                Default of None will scale target dQ2 features by a factor of 1e6; this
                is chosen such that the features values are of the same order as dQ1
                values when used in the sklearn training (which uses sqrt_scales=True
                and applies the transform to the target variables).
                All other variables have an implicit scale factor of 1.
            sqrt_scales: If True, will square root the scales returned by
                this function. Useful if this is used as a target transform
                regressor in fv3fit.sklearn with a MSE loss, as there is no current way
                to directly weight the loss function terms. If set to take sqrt of
                scales in the target transform, the MSE loss function terms will be
                approximately weighted to the desired scales.
    """
    if len(packer.feature_counts) == 0:
        raise ValueError(
            "Packer's feature count information is empty. Make sure the packer has "
            "been packed at least once so that dimension lengths are known."
        )
    variable_scale_factors = variable_scale_factors or {"dQ2": 1000000.0}
    vertical_scales = vertical_scales / vertical_scales.sum()
    n_vertical_levels = len(vertical_scales)
    scales = {}
    for var in packer.pack_names:
        if packer.feature_counts[var] == n_vertical_levels:
            array = np.reshape(copy(vertical_scales), (1, -1))
            dims = [packer.sample_dim_name, f"{var}_feature"]
        elif packer.feature_counts[var] == 1:
            array = np.array([1.0])
            dims = [packer.sample_dim_name]
        else:
            raise ValueError(
                f"Output variable {var} has {packer.feature_counts[var]} "
                "features > 1 but not equal to number of vertical levels "
                f"{n_vertical_levels}."
            )
        if var in variable_scale_factors:
            array *= variable_scale_factors[var]
        scales[var] = (dims, array)
    scales_array = packer.to_array(xr.Dataset(scales))  # type: ignore
    scales_array = np.sqrt(scales_array) if sqrt_scales else scales_array
    return scales_array


scalers: Sequence[Type[NormalizeTransform]] = [StandardScaler, ManualScaler]


def dumps(scaler: NormalizeTransform) -> str:
    """Dump scaler object to string
    """
    return yaml.safe_dump((scaler.kind, scaler.dumps()))


def loads(b: str) -> NormalizeTransform:
    """Load scaler from string
    """
    class_name, data = yaml.safe_load(b)
    f = io.BytesIO(data)
    for scaler_cls in scalers:
        if class_name == scaler_cls.kind:
            return scaler_cls.load(f)

    raise NotImplementedError(f"Cannot load {class_name} scaler")<|MERGE_RESOLUTION|>--- conflicted
+++ resolved
@@ -45,16 +45,10 @@
         """Standard scaler normalizer: normalizes via (x-mean)/std
 
         Args:
-<<<<<<< HEAD
-            std_threshold: Features with standard deviations below
-                this threshold are have their standard deviations set
-                to this value. Defaults to 1e-12.
-=======
             std_epsilon: A small value that is added to the standard deviation
                 of each variable to be scaled, such that no variables (even those
                 that are constant across samples) are unable to be scaled due to
                 having zero standard deviation. Defaults to 1e-12.
->>>>>>> 7b3f52dd
         """
         self.mean = None
         self.std = None
@@ -62,17 +56,7 @@
 
     def fit(self, data: np.ndarray):
         self.mean = data.mean(axis=0).astype(np.float32)
-<<<<<<< HEAD
-        self.std = data.std(axis=0).astype(np.float32)
-        self._fix_constant_features()
-
-    def _fix_constant_features(self):
-        for i, std in enumerate(self.std):
-            if std < self.std_threshold:
-                self.std[i] = self.std_threshold
-=======
         self.std = data.std(axis=0).astype(np.float32) + self.std_epsilon
->>>>>>> 7b3f52dd
 
     def normalize(self, data):
         if self.mean is None or self.std is None:
