import abc
from copy import copy
import numpy as np
<<<<<<< HEAD
from typing import Mapping, BinaryIO, Type, Sequence, Optional
=======
from typing import Mapping, BinaryIO, Type, Sequence, Iterable
>>>>>>> 0768c9e9
import xarray as xr
import io
import yaml

from .packer import ArrayPacker


class NormalizeTransform(abc.ABC):
    @abc.abstractproperty
    def kind(self) -> str:
        pass

    @abc.abstractmethod
    def normalize(self, y: np.ndarray):
        pass

    @abc.abstractmethod
    def denormalize(self, y: np.ndarray):
        pass

    @abc.abstractmethod
    def dump(self, f: BinaryIO):
        pass

    def dumps(self) -> bytes:
        f = io.BytesIO()
        self.dump(f)
        return f.getvalue()

    @classmethod
    @abc.abstractmethod
    def load(cls, f: BinaryIO):
        pass


class StandardScaler(NormalizeTransform):

    kind: str = "standard"

    def __init__(self, std_epsilon: np.float32 = 1e-12):
        """Standard scaler normalizer: normalizes via (x-mean)/std

        Args:
            std_epsilon: A small value that is added to the standard deviation
                of each variable to be scaled, such that no variables (even those
                that are constant across samples) are unable to be scaled due to
                having zero standard deviation. Defaults to 1e-12.
        """
<<<<<<< HEAD
        self.mean: Optional[np.ndarray] = None
        self.std: Optional[np.ndarray] = None
        self.std_threshold = std_threshold

    def fit(self, data: np.ndarray):
        if len(data.shape) == 2:
            self.mean = data.mean(axis=0).astype(np.float32)
            self.std = data.std(axis=0).astype(np.float32)
        elif len(data.shape) == 3:
            self.mean = data.mean(axis=(0, 1)).astype(np.float32)
            self.std = data.std(axis=(0, 1)).astype(np.float32)
        else:
            raise NotImplementedError()
        self.std[self.std < self.std_threshold] = self.std_threshold
=======
        self.mean = None
        self.std = None
        self.std_epsilon: np.float32 = std_epsilon

    def fit(self, data: np.ndarray):
        self.mean = data.mean(axis=0).astype(np.float32)
        self.std = data.std(axis=0).astype(np.float32) + self.std_epsilon
>>>>>>> 0768c9e9

    def normalize(self, data):
        if self.mean is None or self.std is None:
            raise RuntimeError("StandardScaler.fit must be called before normalize.")
        return (data - self.mean) / self.std

    def denormalize(self, data):
        if self.mean is None or self.std is None:
            raise RuntimeError("StandardScaler.fit must be called before denormalize.")
        return data * self.std + self.mean

    def dump(self, f: BinaryIO):
        data = {}  # type: ignore
        if self.mean is not None:
            data["mean"] = self.mean
        if self.std is not None:
            data["std"] = self.std
        return np.savez(f, **data)

    @classmethod
    def load(cls, f: BinaryIO):
        data = np.load(f)
        scaler = cls()
        scaler.mean = data.get("mean")
        scaler.std = data.get("std")
        return scaler


class ManualScaler(NormalizeTransform):

    kind: str = "manual"

    def __init__(self, scales):
        self.scales = scales

    def normalize(self, y: np.ndarray):
        return y * self.scales

    def denormalize(self, y: np.ndarray):
        return y / self.scales

    def dump(self, f: BinaryIO):
        data = {}
        if self.scales is not None:
            data["scales"] = self.scales
        return np.savez(f, **data)

    @classmethod
    def load(cls, f: BinaryIO):
        data = np.load(f)
        scales = data.get("scales")
        scaler = cls(scales)
        return scaler


def get_mass_scaler(
    packer: ArrayPacker,
    delp: np.ndarray,
    variable_scale_factors: Mapping[str, float] = None,
    sqrt_scales: bool = False,
) -> ManualScaler:
    """Creates a ManualScaler that mass weights vertical levels by dividing by
    layer mass. Additional specified variables may be scaled by optional scale factors.
    When variables are normalized using the returned scaler, their resulting loss
    function terms scale as (variable_scale_factor / delp) for 3D variables,
    or (variable_scale_factor) for 2D variables. Unless specified otherwise,
    variable scale factors default to 1.

        Args:
            packer: ArrayPacker object that contains information a
            delp: 1D array of pressure thickness used to mass weight model
                levels.
            variable_scale_factors: Optional mapping of variable names to scale factors
                by which their weights will be multiplied when normalizing. This allows
                the weighted outputs to be scaled to the same order of magnitude.
                Default of None will target dQ2 features by a factor of 1000. All
                other variables have an implicit scale factor of 1.
            sqrt_scales: If True, will square root the scale values used by the
                returned ManualScaler. Useful if this is used as a target transform
                regressor in fv3fit.sklearn with a MSE loss, as there is no current way
                to directly weight the loss function terms. If set to take sqrt of
                scales in the target transform, the MSE loss function terms will be
                approximately weighted to the desired weights.
    """
    scales = _create_scaling_array(packer, delp, variable_scale_factors, sqrt_scales)
    return ManualScaler(scales)


def _create_scaling_array(
    packer: ArrayPacker,
    vertical_scales: np.ndarray,
    variable_scale_factors: Mapping[str, float] = None,
    sqrt_scales: bool = True,
) -> np.ndarray:
    """Creates a set of scale values, such that vertical variables are scaled
    by a specified input set of scales and specified variables are optionally scaled
    by the given scale factors. The resulting scale terms go as
    (variable_scale_factor * vertical_scale / sum(vertical_scales)) for 3D variables,
    or (variable_scale_factor) for 2D variables, such that 2D scalars and 3D vectors
    with the same variable_scale_factor have the same total importance.
    Unless specified otherwise, variable scale factors default to 1.

        Args:
            packer: ArrayPacker object that contains information a
            vertical_scale: 1D array of scales for each model level.
            variable_scale_factors: Optional mapping of variable names to scale factors
                by which their loss scales will be multiplied. This allows
                the scaled outputs to be of the same order of magnitude.
                Default of None will scale target dQ2 features by a factor of 1e6; this
                is chosen such that the features values are of the same order as dQ1
                values when used in the sklearn training (which uses sqrt_scales=True
                and applies the transform to the target variables).
                All other variables have an implicit scale factor of 1.
            sqrt_scales: If True, will square root the scales returned by
                this function. Useful if this is used as a target transform
                regressor in fv3fit.sklearn with a MSE loss, as there is no current way
                to directly weight the loss function terms. If set to take sqrt of
                scales in the target transform, the MSE loss function terms will be
                approximately weighted to the desired scales.
    """
    if len(packer.feature_counts) == 0:
        raise ValueError(
            "Packer's feature count information is empty. Make sure the packer has "
            "been packed at least once so that dimension lengths are known."
        )
    variable_scale_factors = variable_scale_factors or {"dQ2": 1000000.0}
    vertical_scales = vertical_scales / vertical_scales.sum()
    n_vertical_levels = len(vertical_scales)
    scales = {}
    for var in packer.pack_names:
        if packer.feature_counts[var] == n_vertical_levels:
            array = np.reshape(copy(vertical_scales), (1, -1))
            dims = [packer.sample_dim_name, f"{var}_feature"]
        elif packer.feature_counts[var] == 1:
            array = np.array([1.0])
            dims = [packer.sample_dim_name]
        else:
            raise ValueError(
                f"Output variable {var} has {packer.feature_counts[var]} "
                "features > 1 but not equal to number of vertical levels "
                f"{n_vertical_levels}."
            )
        if var in variable_scale_factors:
            array *= variable_scale_factors[var]
        scales[var] = (dims, array)
    scales_array = packer.to_array(xr.Dataset(scales))  # type: ignore
    scales_array = np.sqrt(scales_array) if sqrt_scales else scales_array
    return scales_array


scalers: Sequence[Type[NormalizeTransform]] = [StandardScaler, ManualScaler]


def dumps(scaler: NormalizeTransform) -> str:
    """Dump scaler object to string
    """
    return yaml.safe_dump((scaler.kind, scaler.dumps()))


def loads(b: str) -> NormalizeTransform:
    """Load scaler from string
    """
    class_name, data = yaml.safe_load(b)
    f = io.BytesIO(data)
    for scaler_cls in scalers:
        if class_name == scaler_cls.kind:
            return scaler_cls.load(f)

    raise NotImplementedError(f"Cannot load {class_name} scaler")


def get_scaler(
    scaler_type: str,
    scaler_kwargs: Mapping,
    norm_data: xr.Dataset,
    output_vars: Iterable[str],
    sample_dim: str,
) -> NormalizeTransform:
    DELP = "pressure_thickness_of_atmospheric_layer"
    # Defaults to StandardScaler if none specified in config
    packer = ArrayPacker(sample_dim, output_vars)
    data_array = packer.to_array(norm_data)
    if "standard" in scaler_type.lower():
        target_scaler = StandardScaler()
        target_scaler.fit(data_array)
    elif "mass" in scaler_type.lower():
        delp = norm_data[DELP].mean(dim=sample_dim).values
        target_scaler = get_mass_scaler(  # type: ignore
            packer, delp, scaler_kwargs.get("variable_scale_factors"), sqrt_scales=True
        )
    else:
        raise ValueError(
            "Config variable scaler_type must be either 'standard' or 'mass' ."
        )
    return target_scaler<|MERGE_RESOLUTION|>--- conflicted
+++ resolved
@@ -1,11 +1,7 @@
 import abc
 from copy import copy
 import numpy as np
-<<<<<<< HEAD
-from typing import Mapping, BinaryIO, Type, Sequence, Optional
-=======
-from typing import Mapping, BinaryIO, Type, Sequence, Iterable
->>>>>>> 0768c9e9
+from typing import Mapping, BinaryIO, Type, Sequence, Optional, Iterable
 import xarray as xr
 import io
 import yaml
@@ -54,10 +50,9 @@
                 that are constant across samples) are unable to be scaled due to
                 having zero standard deviation. Defaults to 1e-12.
         """
-<<<<<<< HEAD
         self.mean: Optional[np.ndarray] = None
         self.std: Optional[np.ndarray] = None
-        self.std_threshold = std_threshold
+        self.std_epsilon: np.float32 = std_epsilon
 
     def fit(self, data: np.ndarray):
         if len(data.shape) == 2:
@@ -68,16 +63,7 @@
             self.std = data.std(axis=(0, 1)).astype(np.float32)
         else:
             raise NotImplementedError()
-        self.std[self.std < self.std_threshold] = self.std_threshold
-=======
-        self.mean = None
-        self.std = None
-        self.std_epsilon: np.float32 = std_epsilon
-
-    def fit(self, data: np.ndarray):
-        self.mean = data.mean(axis=0).astype(np.float32)
-        self.std = data.std(axis=0).astype(np.float32) + self.std_epsilon
->>>>>>> 0768c9e9
+        self.std += self.std_epsilon
 
     def normalize(self, data):
         if self.mean is None or self.std is None:
