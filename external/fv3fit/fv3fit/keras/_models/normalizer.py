--- conflicted
+++ resolved
@@ -1,11 +1,7 @@
 import tensorflow.keras.layers as layers
 import tensorflow as tf
-<<<<<<< HEAD
 import numpy as np
-from ..._shared import StandardScaler
-=======
 from ..._shared.scaler import StandardScaler
->>>>>>> f646892b
 
 
 class StandardNormalize(layers.Layer):
