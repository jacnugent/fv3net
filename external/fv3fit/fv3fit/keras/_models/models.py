from typing import Sequence, Tuple, Iterable, Mapping, Union, Optional, Any, List
from typing_extensions import Literal
import xarray as xr
import logging
import abc
import tensorflow as tf
<<<<<<< HEAD
import tensorflow_addons as tfa
from ..._shared import ArrayPacker, Predictor
=======
from ..._shared import ArrayPacker, Estimator, io
>>>>>>> 88e2761a
import numpy as np
import os
from ._filesystem import get_dir, put_dir
from ._sequences import _XyArraySequence, _ThreadedSequencePreLoader
from .normalizer import LayerStandardScaler
from .loss import get_weighted_mse, get_weighted_mae
import yaml

logger = logging.getLogger(__file__)

MODEL_DIRECTORY = "model_data"

# Description of the training loss progression over epochs
# Outer array indexes epoch, inner array indexes batch (if applicable)
EpochLossHistory = Sequence[Sequence[Union[float, int]]]
History = Mapping[str, EpochLossHistory]


class PackedKerasModel(Estimator):
    """
    Abstract base class for a keras-based model which operates on xarray
    datasets containing a "sample" dimension (as defined by loaders.SAMPLE_DIM_NAME),
    where each variable has at most one non-sample dimension.

    Subclasses are defined primarily using a `get_model` method, which returns a
    Keras model.
    """

    # these should only be used in the dump/load routines for this class
    _MODEL_FILENAME = "model.tf"
    _X_PACKER_FILENAME = "X_packer.json"
    _Y_PACKER_FILENAME = "y_packer.json"
    _X_SCALER_FILENAME = "X_scaler.npz"
    _Y_SCALER_FILENAME = "y_scaler.npz"
    _OPTIONS_FILENAME = "options.yml"
    _LOSS_OPTIONS = {"mse": get_weighted_mse, "mae": get_weighted_mae}

    def __init__(
        self,
        sample_dim_name: str,
        input_variables: Iterable[str],
        output_variables: Iterable[str],
        weights: Optional[Mapping[str, Union[int, float, np.ndarray]]] = None,
        normalize_loss: bool = True,
        optimizer: tf.keras.optimizers.Optimizer = tf.keras.optimizers.Adam,
        loss: Literal["mse", "mae"] = "mse",
    ):
        """Initialize the model.
        
        Loss is computed on normalized outputs only if `normalized_loss` is True
        (default). This allows you to provide weights that will be proportional
        to the importance of that feature within the loss. If `normalized_loss`
        is False, you should consider scaling your weights to decrease the importance
        of features that are orders of magnitude larger than other features.
        
        Args:
            sample_dim_name: name of the sample dimension in datasets used as
                inputs and outputs.
            input_variables: names of input variables
            output_variables: names of output variables
            weights: loss function weights, defined as a dict whose keys are
                variable names and values are either a scalar referring to the total
                weight of the variable, or a vector referring to the weight for each
                feature of the variable. Default is a total weight of 1
                for each variable.
            normalize_loss: if True (default), normalize outputs by their standard
                deviation before computing the loss function
            optimizer: algorithm to be used in gradient descent, must subclass
                tf.keras.optimizers.Optimizer; defaults to tf.keras.optimizers.Adam
            loss: loss function to use. Defaults to mean squared error.
        """
        super().__init__(sample_dim_name, input_variables, output_variables)
        self._model = None
        self.X_packer = ArrayPacker(
            sample_dim_name=sample_dim_name, pack_names=input_variables
        )
        self.y_packer = ArrayPacker(
            sample_dim_name=sample_dim_name, pack_names=output_variables
        )
        self.X_scaler = LayerStandardScaler()
        self.y_scaler = LayerStandardScaler()
        if weights is None:
            self.weights: Mapping[str, Union[int, float, np.ndarray]] = {}
        else:
            self.weights = weights
        self._normalize_loss = normalize_loss
        self._optimizer = optimizer
        self._loss = loss

    @property
    def model(self) -> tf.keras.Model:
        if self._model is None:
            raise RuntimeError("must call fit() for keras model to be available")
        return self._model

    def _fit_normalization(self, X: np.ndarray, y: np.ndarray):
        self.X_scaler.fit(X)
        self.y_scaler.fit(y)

    @abc.abstractmethod
    def get_model(self, n_features_in: int, n_features_out: int) -> tf.keras.Model:
        """Returns a Keras model to use as the underlying predictive model.
        
        Args:
            n_features_in: the number of input features
            n_features_out: the number of output features
        Returns:
            model: a Keras model whose input shape is [n_samples, n_features_in] and
                output shape is [n_samples, features_out]
        """

    def fit(
        self,
        batches: Sequence[xr.Dataset],
        epochs: int = 1,
        batch_size: Optional[int] = None,
        workers: int = 1,
        max_queue_size: int = 8,
        **fit_kwargs: Any,
    ) -> History:
        """Fits a model using data in the batches sequence

        Returns a History of training loss (and validation loss if applicable).
        Loss values are saved as a list of values for each epoch.
        
        If batch_size is provided as a kwarg, the list of values is for each batch fit.
        e.g. {"loss":
            [[epoch0_batch0_loss, epoch0_batch1_loss],
            [epoch1_batch0_loss, epoch1_batch1_loss]]}
        If not batch_size is not provided, a single loss per epoch is recorded.
        e.g. {"loss": [[epoch0_loss], [epoch1_loss]]}
        
        Args:
            batches: sequence of stacked datasets of predictor variables
            epochs: optional number of times through the batches to run when training
            batch_size: actual batch_size to apply in gradient descent updates,
                independent of number of samples in each batch in batches; optional,
                uses number of samples in each batch if omitted
            workers: number of workers for parallelized loading of batches fed into
                training, defaults to serial loading (1 worker)
            max_queue_size: max number of batches to hold in the parallel loading queue
            **fit_kwargs: other keyword arguments to be passed to the underlying
                tf.keras.Model.fit() method
        """
        epochs = epochs if epochs is not None else 1
        Xy = _XyArraySequence(self.X_packer, self.y_packer, batches)

        if self._model is None:
            X, y = Xy[0]
            n_features_in, n_features_out = X.shape[-1], y.shape[-1]
            self._fit_normalization(X, y)
            self._model = self.get_model(n_features_in, n_features_out)

        if batch_size is not None:
            return self._fit_loop(
                Xy,
                epochs,
                batch_size,
                workers=workers,
                max_queue_size=max_queue_size,
                **fit_kwargs,
            )
        else:
            return self._fit_array(
                Xy,
                epochs=epochs,
                workers=workers,
                max_queue_size=max_queue_size,
                **fit_kwargs,
            )

    def _fit_loop(
        self,
        Xy: Sequence[Tuple[np.ndarray, np.ndarray]],
        epochs: int,
        batch_size: int,
        workers: int = 1,
        max_queue_size: int = 8,
        **fit_kwargs: Any,
    ) -> History:

        if workers > 1:
            Xy = _ThreadedSequencePreLoader(
                Xy, num_workers=workers, max_queue_size=max_queue_size
            )
        train_history = {
            key: [] for key in ["loss", "val_loss"]
        }  # type: Mapping[str, List]
        for i_epoch in range(epochs):
            loss_over_batches, val_loss_over_batches = [], []
            for i_batch, (X, y) in enumerate(Xy):
                logger.info(
                    f"Fitting on timestep {i_batch} of {len(Xy)}, of epoch {i_epoch}..."
                )
                history = self.model.fit(X, y, batch_size=batch_size, **fit_kwargs)
                loss_over_batches += history.history["loss"]
                val_loss_over_batches += history.history["val_loss"]
            train_history["loss"].append(loss_over_batches)
            train_history["val_loss"].append(val_loss_over_batches)
        return train_history

    def _fit_array(
        self, Xy: Sequence[Tuple[np.ndarray, np.ndarray]], **fit_kwargs: Any
    ) -> History:
        history = self.model.fit(x=Xy, **fit_kwargs)
        reformat_history = {
            key: [[val] for val in epoch_values]
            for key, epoch_values in history.history.items()
        }
        return reformat_history

    def predict(self, X: xr.Dataset) -> xr.Dataset:
        sample_coord = X[self.sample_dim_name]
        ds_pred = self.y_packer.to_dataset(
            self.predict_array(self.X_packer.to_array(X))
        )
        return ds_pred.assign_coords({self.sample_dim_name: sample_coord})

    def predict_array(self, X: np.ndarray) -> np.ndarray:
        return self.model.predict(X)

    def dump(self, path: str) -> None:
        dir_ = os.path.join(path, MODEL_DIRECTORY)
        with put_dir(dir_) as path:
            if self._model is not None:
                model_filename = os.path.join(path, self._MODEL_FILENAME)
                self.model.save(model_filename)
            with open(os.path.join(path, self._X_PACKER_FILENAME), "w") as f:
                self.X_packer.dump(f)
            with open(os.path.join(path, self._Y_PACKER_FILENAME), "w") as f:
                self.y_packer.dump(f)
            with open(os.path.join(path, self._X_SCALER_FILENAME), "wb") as f_binary:
                self.X_scaler.dump(f_binary)
            with open(os.path.join(path, self._Y_SCALER_FILENAME), "wb") as f_binary:
                self.y_scaler.dump(f_binary)
            with open(os.path.join(path, self._OPTIONS_FILENAME), "w") as f:
                yaml.safe_dump(
                    {"normalize_loss": self._normalize_loss, "loss": self._loss}, f
                )

    @property
    def loss(self):
        # putting this on a property method is needed so we can save and load models
        # using custom loss functions. If using a custom function, it must either
        # be named "custom_loss", as used in the load method below,
        # or it must be registered with keras as a custom object.
        # Do this by defining the function returned by the decorator as custom_loss.
        # See https://github.com/keras-team/keras/issues/5916 for more info
        std = self.y_scaler.std
        std[std == 0] = 1.0
        if not self._normalize_loss:
            std[:] = 1.0
        if self._loss in self._LOSS_OPTIONS:
            loss_getter = self._LOSS_OPTIONS[self._loss]
            return loss_getter(self.y_packer, std, **self.weights)
        else:
            raise ValueError(
                f"Invalid loss {self._loss} provided. "
                f"Allowed loss functions are {list(self._LOSS_OPTIONS.keys())}."
            )

    @classmethod
    def load(cls, path: str) -> "PackedKerasModel":
        dir_ = os.path.join(path, MODEL_DIRECTORY)
        with get_dir(dir_) as path:
            with open(os.path.join(path, cls._X_PACKER_FILENAME), "r") as f:
                X_packer = ArrayPacker.load(f)
            with open(os.path.join(path, cls._Y_PACKER_FILENAME), "r") as f:
                y_packer = ArrayPacker.load(f)
            with open(os.path.join(path, cls._X_SCALER_FILENAME), "rb") as f_binary:
                X_scaler = LayerStandardScaler.load(f_binary)
            with open(os.path.join(path, cls._Y_SCALER_FILENAME), "rb") as f_binary:
                y_scaler = LayerStandardScaler.load(f_binary)
            with open(os.path.join(path, cls._OPTIONS_FILENAME), "r") as f:
                options = yaml.safe_load(f)
            obj = cls(
                X_packer.sample_dim_name,
                X_packer.pack_names,
                y_packer.pack_names,
                **options,
            )
            obj.X_packer = X_packer
            obj.y_packer = y_packer
            obj.X_scaler = X_scaler
            obj.y_scaler = y_scaler
            model_filename = os.path.join(path, cls._MODEL_FILENAME)
            if os.path.exists(model_filename):
                obj._model = tf.keras.models.load_model(
                    model_filename, custom_objects={"custom_loss": obj.loss}
                )
            return obj


@io.register("packed-keras")
class DenseModel(PackedKerasModel):
    """
    A simple feedforward neural network model with dense layers.
    """

    def __init__(
        self,
        sample_dim_name: str,
        input_variables: Iterable[str],
        output_variables: Iterable[str],
        weights: Optional[Mapping[str, Union[int, float, np.ndarray]]] = None,
        normalize_loss: bool = True,
        optimizer: Optional[tf.keras.optimizers.Optimizer] = None,
        depth: int = 3,
        width: int = 16,
        loss: Literal["mse", "mae"] = "mse",
        spectral_normalization: bool = False,
    ):
        """Initialize the DenseModel.

        Loss is computed on normalized outputs only if `normalized_loss` is True
        (default). This allows you to provide weights that will be proportional
        to the importance of that feature within the loss. If `normalized_loss`
        is False, you should consider scaling your weights to decrease the importance
        of features that are orders of magnitude larger than other features.

        Args:
            sample_dim_name: name of the sample dimension in datasets used as
                inputs and outputs.
            input_variables: names of input variables
            output_variables: names of output variables
            weights: loss function weights, defined as a dict whose keys are
                variable names and values are either a scalar referring to the total
                weight of the variable, or a vector referring to the weight for each
                feature of the variable. Default is a total weight of 1
                for each variable.
            normalize_loss: if True (default), normalize outputs by their standard
                deviation before computing the loss function
            optimizer: algorithm to be used in gradient descent, must subclass
                tf.keras.optimizers.Optimizer; defaults to tf.keras.optimizers.Adam
            depth: number of dense layers to use between the input and output layer.
                The number of hidden layers will be (depth - 1). Default is 3.
            width: number of neurons to use on layers between the input and output
                layer. Default is 16.
            loss: loss function to use. Defaults to mean squared error.
        """
        self._depth = depth
        self._width = width
        self._spectral_normalization = spectral_normalization
        optimizer = optimizer or tf.keras.optimizers.Adam()
        super().__init__(
            sample_dim_name,
            input_variables,
            output_variables,
            weights=weights,
            normalize_loss=normalize_loss,
            optimizer=optimizer,
            loss=loss,
        )

    def get_model(self, n_features_in: int, n_features_out: int) -> tf.keras.Model:
        inputs = tf.keras.Input(n_features_in)
        x = self.X_scaler.normalize_layer(inputs)
        for i in range(self._depth - 1):
            hidden_layer = tf.keras.layers.Dense(
                self._width, activation=tf.keras.activations.relu
            )
            if self._spectral_normalization:
                hidden_layer = tfa.layers.SpectralNormalization(hidden_layer)
            x = hidden_layer(x)
        x = tf.keras.layers.Dense(n_features_out)(x)
        outputs = self.y_scaler.denormalize_layer(x)
        model = tf.keras.Model(inputs=inputs, outputs=outputs)
        model.compile(optimizer=self._optimizer, loss=self.loss)
        return model<|MERGE_RESOLUTION|>--- conflicted
+++ resolved
@@ -4,12 +4,8 @@
 import logging
 import abc
 import tensorflow as tf
-<<<<<<< HEAD
 import tensorflow_addons as tfa
-from ..._shared import ArrayPacker, Predictor
-=======
 from ..._shared import ArrayPacker, Estimator, io
->>>>>>> 88e2761a
 import numpy as np
 import os
 from ._filesystem import get_dir, put_dir
