--- conflicted
+++ resolved
@@ -135,19 +135,11 @@
         validation_dataset: Optional[xr.Dataset] = None,
         epochs: Optional[int] = None,
         batch_size: Optional[int] = None,
-<<<<<<< HEAD
-        workers: int = 1,
-        max_queue_size: int = 8,
-        validation_samples: int = 13824,
-        use_last_batch_to_validate: bool = False,
-        **fit_kwargs: Any,
-    ) -> History:
-=======
         workers: Optional[int] = None,
         max_queue_size: Optional[int] = None,
         validation_samples: Optional[int] = None,
+        use_last_batch_to_validate: Optional[bool] = None,
     ) -> None:
->>>>>>> a3da2eb4
         """Fits a model using data in the batches sequence
         
         If batch_size is provided as a kwarg, the list of values is for each batch fit.
@@ -172,16 +164,9 @@
             validation_samples: Option to specify number of samples to randomly draw
                 from the validation dataset, so that we can use multiple timesteps for
                 validation without having to load all the times into memory.
-<<<<<<< HEAD
-                Defaults to the equivalent of a single C48 timestep.
+                Defaults to the equivalent of a single C48 timestep (13824).
             use_last_batch_to_validate: if True, use the last batch as a validation
                 dataset, cannot be used with a non-None value for validation_dataset
-            **fit_kwargs: other keyword arguments to be passed to the underlying
-                tf.keras.Model.fit() method
-=======
-                Defaults to the equivalent of a single C48 timestep (13824).
-
->>>>>>> a3da2eb4
         """
         batch_size = batch_size or self._fit_kwargs.pop("batch_size", None)
         epochs = epochs or self._fit_kwargs.pop("epochs", 1)
@@ -193,6 +178,7 @@
         validation_samples = validation_samples or self._fit_kwargs.pop(
             "validation_samples", 13824
         )
+        use_last_batch_to_validate = use_last_batch_to_validate or self._fit_kwargs.pop("use_last_batch_to_validate", False)
 
         Xy = _XyArraySequence(self.X_packer, self.y_packer, batches)
 
@@ -203,7 +189,6 @@
             self._model = self.get_model(n_features_in, n_features_out)
 
         validation_data: Optional[Tuple[np.ndarray, np.ndarray]]
-
 
         if use_last_batch_to_validate:
             if validation_dataset is not None:
@@ -234,16 +219,10 @@
             validation_data,
             epochs,  # type: ignore
             batch_size,
-<<<<<<< HEAD
-            workers=workers,
-            max_queue_size=max_queue_size,
-            use_last_batch_to_validate=use_last_batch_to_validate,
-            **fit_kwargs,
-=======
             workers,  # type: ignore
             max_queue_size,  # type: ignore
+            use_last_batch_to_validate,  # type: ignore
             **self._fit_kwargs,
->>>>>>> a3da2eb4
         )
 
     def _fit_loop(
@@ -254,27 +233,15 @@
         batch_size: Optional[int] = None,
         workers: int = 1,
         max_queue_size: int = 8,
-<<<<<<< HEAD
         use_last_batch_to_validate: bool = False,
         last_batch_validation_fraction: float = 1.0,
-        **fit_kwargs: Any,
-    ) -> History:
-        train_history = {
-            key: [] for key in ["loss", "val_loss"]
-        }  # type: Mapping[str, List]
-=======
         **fit_kwargs,
     ) -> None:
->>>>>>> a3da2eb4
 
         if workers > 1:
             Xy = _ThreadedSequencePreLoader(
                 Xy, num_workers=workers, max_queue_size=max_queue_size
             )
-<<<<<<< HEAD
-=======
-
->>>>>>> a3da2eb4
         for i_epoch in range(epochs):
             loss_over_batches, val_loss_over_batches = [], []
             for i_batch, (X, y) in enumerate(Xy):
