from typing import Sequence, Tuple, Iterable, Mapping, Union, Optional, Any, List
from typing_extensions import Literal
import xarray as xr
import logging
import abc
import tensorflow as tf
<<<<<<< HEAD
=======
import tensorflow_addons as tfa
>>>>>>> 70d814d2
from ..._shared import ArrayPacker, Estimator, io, unpack_matrix
import numpy as np
import os
from ._filesystem import get_dir, put_dir
from ._sequences import _XyArraySequence, _ThreadedSequencePreLoader
from .normalizer import LayerStandardScaler
from .loss import get_weighted_mse, get_weighted_mae
import yaml

logger = logging.getLogger(__file__)

MODEL_DIRECTORY = "model_data"

# Description of the training loss progression over epochs
# Outer array indexes epoch, inner array indexes batch (if applicable)
EpochLossHistory = Sequence[Sequence[Union[float, int]]]
History = Mapping[str, EpochLossHistory]


class PackedKerasModel(Estimator):
    """
    Abstract base class for a keras-based model which operates on xarray
    datasets containing a "sample" dimension (as defined by loaders.SAMPLE_DIM_NAME),
    where each variable has at most one non-sample dimension.

    Subclasses are defined primarily using a `get_model` method, which returns a
    Keras model.
    """

    # these should only be used in the dump/load routines for this class
    _MODEL_FILENAME = "model.tf"
    _X_PACKER_FILENAME = "X_packer.json"
    _Y_PACKER_FILENAME = "y_packer.json"
    _X_SCALER_FILENAME = "X_scaler.npz"
    _Y_SCALER_FILENAME = "y_scaler.npz"
    _OPTIONS_FILENAME = "options.yml"
    _LOSS_OPTIONS = {"mse": get_weighted_mse, "mae": get_weighted_mae}

    def __init__(
        self,
        sample_dim_name: str,
        input_variables: Iterable[str],
        output_variables: Iterable[str],
        weights: Optional[Mapping[str, Union[int, float, np.ndarray]]] = None,
        normalize_loss: bool = True,
        optimizer: tf.keras.optimizers.Optimizer = tf.keras.optimizers.Adam,
        kernel_regularizer: Optional[tf.keras.regularizers.Regularizer] = None,
        loss: Literal["mse", "mae"] = "mse",
    ):
        """Initialize the model.
        
        Loss is computed on normalized outputs only if `normalized_loss` is True
        (default). This allows you to provide weights that will be proportional
        to the importance of that feature within the loss. If `normalized_loss`
        is False, you should consider scaling your weights to decrease the importance
        of features that are orders of magnitude larger than other features.
        
        Args:
            sample_dim_name: name of the sample dimension in datasets used as
                inputs and outputs.
            input_variables: names of input variables
            output_variables: names of output variables
            weights: loss function weights, defined as a dict whose keys are
                variable names and values are either a scalar referring to the total
                weight of the variable, or a vector referring to the weight for each
                feature of the variable. Default is a total weight of 1
                for each variable.
            normalize_loss: if True (default), normalize outputs by their standard
                deviation before computing the loss function
            optimizer: algorithm to be used in gradient descent, must subclass
                tf.keras.optimizers.Optimizer; defaults to tf.keras.optimizers.Adam
            loss: loss function to use. Defaults to mean squared error.
        """
        super().__init__(sample_dim_name, input_variables, output_variables)
        self._model = None
        self.X_packer = ArrayPacker(
            sample_dim_name=sample_dim_name, pack_names=input_variables
        )
        self.y_packer = ArrayPacker(
            sample_dim_name=sample_dim_name, pack_names=output_variables
        )
        self.X_scaler = LayerStandardScaler()
        self.y_scaler = LayerStandardScaler()
        if weights is None:
            self.weights: Mapping[str, Union[int, float, np.ndarray]] = {}
        else:
            self.weights = weights
        self._normalize_loss = normalize_loss
        self._optimizer = optimizer
        self._loss = loss
        self._kernel_regularizer = kernel_regularizer

    @property
    def model(self) -> tf.keras.Model:
        if self._model is None:
            raise RuntimeError("must call fit() for keras model to be available")
        return self._model

    def _fit_normalization(self, X: np.ndarray, y: np.ndarray):
        self.X_scaler.fit(X)
        self.y_scaler.fit(y)

    @abc.abstractmethod
    def get_model(self, n_features_in: int, n_features_out: int) -> tf.keras.Model:
        """Returns a Keras model to use as the underlying predictive model.
        
        Args:
            n_features_in: the number of input features
            n_features_out: the number of output features
        Returns:
            model: a Keras model whose input shape is [n_samples, n_features_in] and
                output shape is [n_samples, features_out]
        """

    def fit(
        self,
        batches: Sequence[xr.Dataset],
        validation_dataset: Optional[xr.Dataset] = None,
        epochs: int = 1,
        batch_size: Optional[int] = None,
        workers: int = 1,
        max_queue_size: int = 8,
        validation_samples: int = 13824,
        **fit_kwargs: Any,
    ) -> History:
        """Fits a model using data in the batches sequence

        Returns a History of training loss (and validation loss if applicable).
        Loss values are saved as a list of values for each epoch.
        
        If batch_size is provided as a kwarg, the list of values is for each batch fit.
        e.g. {"loss":
            [[epoch0_batch0_loss, epoch0_batch1_loss],
            [epoch1_batch0_loss, epoch1_batch1_loss]]}
        If not batch_size is not provided, a single loss per epoch is recorded.
        e.g. {"loss": [[epoch0_loss], [epoch1_loss]]}
        
        Args:
            batches: sequence of stacked datasets of predictor variables
            validation_dataset: optional validation dataset
            epochs: optional number of times through the batches to run when training
            batch_size: actual batch_size to apply in gradient descent updates,
                independent of number of samples in each batch in batches; optional,
                uses number of samples in each batch if omitted
            workers: number of workers for parallelized loading of batches fed into
                training, defaults to serial loading (1 worker)
            max_queue_size: max number of batches to hold in the parallel loading queue
            validation_samples: Option to specify number of samples to randomly draw
                from the validation dataset, so that we can use multiple timesteps for
                validation without having to load all the times into memory.
                Defaults to the equivalent of a single C48 timestep.
            **fit_kwargs: other keyword arguments to be passed to the underlying
                tf.keras.Model.fit() method
        """
        epochs = epochs if epochs is not None else 1
        Xy = _XyArraySequence(self.X_packer, self.y_packer, batches)

        if self._model is None:
            X, y = Xy[0]
            n_features_in, n_features_out = X.shape[-1], y.shape[-1]
            self._fit_normalization(X, y)
            self._model = self.get_model(n_features_in, n_features_out)

        validation_data: Optional[Tuple[np.ndarray, np.ndarray]]
        if validation_dataset is not None:
            X_val = self.X_packer.to_array(validation_dataset)
            y_val = self.y_packer.to_array(validation_dataset)
            val_sample = np.random.choice(
                np.arange(len(y_val)), validation_samples, replace=False
            )
            validation_data = X_val[val_sample], y_val[val_sample]
        else:
            validation_data = None

        return self._fit_loop(
            Xy,
            validation_data,
            epochs,
            batch_size,
            workers=workers,
            max_queue_size=max_queue_size,
            **fit_kwargs,
        )

    def _fit_loop(
        self,
        Xy: Sequence[Tuple[np.ndarray, np.ndarray]],
        validation_data: Optional[Tuple[np.ndarray, np.ndarray]],
        epochs: int,
        batch_size: Optional[int] = None,
        workers: int = 1,
        max_queue_size: int = 8,
        **fit_kwargs: Any,
    ) -> History:

        if workers > 1:
            Xy = _ThreadedSequencePreLoader(
                Xy, num_workers=workers, max_queue_size=max_queue_size
            )
        train_history = {
            key: [] for key in ["loss", "val_loss"]
        }  # type: Mapping[str, List]
        for i_epoch in range(epochs):
            loss_over_batches, val_loss_over_batches = [], []
            for i_batch, (X, y) in enumerate(Xy):
                logger.info(
                    f"Fitting on timestep {i_batch} of {len(Xy)}, of epoch {i_epoch}..."
                )
                history = self.model.fit(
                    X,
                    y,
                    validation_data=validation_data,
                    batch_size=batch_size,
                    **fit_kwargs,
                )
                loss_over_batches += history.history["loss"]
                val_loss_over_batches += history.history.get("val_loss", [np.nan])
            train_history["loss"].append(loss_over_batches)
            train_history["val_loss"].append(val_loss_over_batches)
        return train_history

    def predict(self, X: xr.Dataset) -> xr.Dataset:
        sample_coord = X[self.sample_dim_name]
        ds_pred = self.y_packer.to_dataset(
            self.predict_array(self.X_packer.to_array(X))
        )
        return ds_pred.assign_coords({self.sample_dim_name: sample_coord})

    def predict_array(self, X: np.ndarray) -> np.ndarray:
        return self.model.predict(X)

    def dump(self, path: str) -> None:
        dir_ = os.path.join(path, MODEL_DIRECTORY)
        with put_dir(dir_) as path:
            if self._model is not None:
                model_filename = os.path.join(path, self._MODEL_FILENAME)
                self.model.save(model_filename)
            with open(os.path.join(path, self._X_PACKER_FILENAME), "w") as f:
                self.X_packer.dump(f)
            with open(os.path.join(path, self._Y_PACKER_FILENAME), "w") as f:
                self.y_packer.dump(f)
            with open(os.path.join(path, self._X_SCALER_FILENAME), "wb") as f_binary:
                self.X_scaler.dump(f_binary)
            with open(os.path.join(path, self._Y_SCALER_FILENAME), "wb") as f_binary:
                self.y_scaler.dump(f_binary)
            with open(os.path.join(path, self._OPTIONS_FILENAME), "w") as f:
                yaml.safe_dump(
                    {"normalize_loss": self._normalize_loss, "loss": self._loss}, f
                )

    @property
    def loss(self):
        # putting this on a property method is needed so we can save and load models
        # using custom loss functions. If using a custom function, it must either
        # be named "custom_loss", as used in the load method below,
        # or it must be registered with keras as a custom object.
        # Do this by defining the function returned by the decorator as custom_loss.
        # See https://github.com/keras-team/keras/issues/5916 for more info
        std = self.y_scaler.std
        std[std == 0] = 1.0
        if not self._normalize_loss:
            std[:] = 1.0
        if self._loss in self._LOSS_OPTIONS:
            loss_getter = self._LOSS_OPTIONS[self._loss]
            return loss_getter(self.y_packer, std, **self.weights)
        else:
            raise ValueError(
                f"Invalid loss {self._loss} provided. "
                f"Allowed loss functions are {list(self._LOSS_OPTIONS.keys())}."
            )

    @classmethod
    def load(cls, path: str) -> "PackedKerasModel":
        dir_ = os.path.join(path, MODEL_DIRECTORY)
        with get_dir(dir_) as path:
            with open(os.path.join(path, cls._X_PACKER_FILENAME), "r") as f:
                X_packer = ArrayPacker.load(f)
            with open(os.path.join(path, cls._Y_PACKER_FILENAME), "r") as f:
                y_packer = ArrayPacker.load(f)
            with open(os.path.join(path, cls._X_SCALER_FILENAME), "rb") as f_binary:
                X_scaler = LayerStandardScaler.load(f_binary)
            with open(os.path.join(path, cls._Y_SCALER_FILENAME), "rb") as f_binary:
                y_scaler = LayerStandardScaler.load(f_binary)
            with open(os.path.join(path, cls._OPTIONS_FILENAME), "r") as f:
                options = yaml.safe_load(f)
            obj = cls(
                X_packer.sample_dim_name,
                X_packer.pack_names,
                y_packer.pack_names,
                **options,
            )
            obj.X_packer = X_packer
            obj.y_packer = y_packer
            obj.X_scaler = X_scaler
            obj.y_scaler = y_scaler
            model_filename = os.path.join(path, cls._MODEL_FILENAME)
            if os.path.exists(model_filename):
                obj._model = tf.keras.models.load_model(
                    model_filename, custom_objects={"custom_loss": obj.loss}
                )
            return obj

    def jacobian(self, base_state: Optional[xr.Dataset] = None) -> xr.Dataset:
        """Compute the jacobian of the NN around a base state
<<<<<<< HEAD

        Args:
            base_state: a single sample of input data. If not passed, then
                the mean of the input data stored in the X_scaler will be used.

        Returns:
            The jacobian matrix as a Dataset

        """
        if base_state is None:
            if self.X_scaler.mean is not None:
                mean_expanded = self.X_packer.to_dataset(
                    self.X_scaler.mean[np.newaxis, :]
                )
            else:
                raise ValueError("X_scaler needs to be fit first.")
        else:
            mean_expanded = base_state.expand_dims(self.sample_dim_name)

        mean_tf = tf.convert_to_tensor(self.X_packer.to_array(mean_expanded))
        with tf.GradientTape() as g:
            g.watch(mean_tf)
            y = self.model(mean_tf)

        J = g.jacobian(y, mean_tf)[0, :, 0, :].numpy()
        return unpack_matrix(self.X_packer, self.y_packer, J)


=======

        Args:
            base_state: a single sample of input data. If not passed, then
                the mean of the input data stored in the X_scaler will be used.

        Returns:
            The jacobian matrix as a Dataset

        """
        if base_state is None:
            if self.X_scaler.mean is not None:
                mean_expanded = self.X_packer.to_dataset(
                    self.X_scaler.mean[np.newaxis, :]
                )
            else:
                raise ValueError("X_scaler needs to be fit first.")
        else:
            mean_expanded = base_state.expand_dims(self.sample_dim_name)

        mean_tf = tf.convert_to_tensor(self.X_packer.to_array(mean_expanded))
        with tf.GradientTape() as g:
            g.watch(mean_tf)
            y = self.model(mean_tf)

        J = g.jacobian(y, mean_tf)[0, :, 0, :].numpy()
        return unpack_matrix(self.X_packer, self.y_packer, J)


>>>>>>> 70d814d2
@io.register("packed-keras")
class DenseModel(PackedKerasModel):
    """
    A simple feedforward neural network model with dense layers.
    """

    def __init__(
        self,
        sample_dim_name: str,
        input_variables: Iterable[str],
        output_variables: Iterable[str],
        weights: Optional[Mapping[str, Union[int, float, np.ndarray]]] = None,
        normalize_loss: bool = True,
        optimizer: Optional[tf.keras.optimizers.Optimizer] = None,
        kernel_regularizer: Optional[tf.keras.regularizers.Regularizer] = None,
        depth: int = 3,
        width: int = 16,
        loss: Literal["mse", "mae"] = "mse",
        spectral_normalization: bool = False,
    ):
        """Initialize the DenseModel.

        Loss is computed on normalized outputs only if `normalized_loss` is True
        (default). This allows you to provide weights that will be proportional
        to the importance of that feature within the loss. If `normalized_loss`
        is False, you should consider scaling your weights to decrease the importance
        of features that are orders of magnitude larger than other features.

        Args:
            sample_dim_name: name of the sample dimension in datasets used as
                inputs and outputs.
            input_variables: names of input variables
            output_variables: names of output variables
            weights: loss function weights, defined as a dict whose keys are
                variable names and values are either a scalar referring to the total
                weight of the variable, or a vector referring to the weight for each
                feature of the variable. Default is a total weight of 1
                for each variable.
            normalize_loss: if True (default), normalize outputs by their standard
                deviation before computing the loss function
            optimizer: algorithm to be used in gradient descent, must subclass
                tf.keras.optimizers.Optimizer; defaults to tf.keras.optimizers.Adam
            depth: number of dense layers to use between the input and output layer.
                The number of hidden layers will be (depth - 1). Default is 3.
            width: number of neurons to use on layers between the input and output
                layer. Default is 16.
            loss: loss function to use. Defaults to mean squared error.
        """
        self._depth = depth
        self._width = width
        self._spectral_normalization = spectral_normalization
        optimizer = optimizer or tf.keras.optimizers.Adam()
        super().__init__(
            sample_dim_name,
            input_variables,
            output_variables,
            weights=weights,
            normalize_loss=normalize_loss,
            optimizer=optimizer,
            kernel_regularizer=kernel_regularizer,
            loss=loss,
        )

    def get_model(self, n_features_in: int, n_features_out: int) -> tf.keras.Model:
        inputs = tf.keras.Input(n_features_in)
        x = self.X_scaler.normalize_layer(inputs)
        print(self._kernel_regularizer.__dict__)
        for i in range(self._depth - 1):
            hidden_layer = tf.keras.layers.Dense(
                self._width,
                activation=tf.keras.activations.relu,
                kernel_regularizer=self._kernel_regularizer,
            )
            if self._spectral_normalization:
                hidden_layer = tfa.layers.SpectralNormalization(hidden_layer)
            x = hidden_layer(x)
        x = tf.keras.layers.Dense(n_features_out)(x)
        outputs = self.y_scaler.denormalize_layer(x)
        model = tf.keras.Model(inputs=inputs, outputs=outputs)
        model.compile(optimizer=self._optimizer, loss=self.loss)
        return model<|MERGE_RESOLUTION|>--- conflicted
+++ resolved
@@ -4,10 +4,6 @@
 import logging
 import abc
 import tensorflow as tf
-<<<<<<< HEAD
-=======
-import tensorflow_addons as tfa
->>>>>>> 70d814d2
 from ..._shared import ArrayPacker, Estimator, io, unpack_matrix
 import numpy as np
 import os
@@ -312,7 +308,6 @@
 
     def jacobian(self, base_state: Optional[xr.Dataset] = None) -> xr.Dataset:
         """Compute the jacobian of the NN around a base state
-<<<<<<< HEAD
 
         Args:
             base_state: a single sample of input data. If not passed, then
@@ -341,36 +336,6 @@
         return unpack_matrix(self.X_packer, self.y_packer, J)
 
 
-=======
-
-        Args:
-            base_state: a single sample of input data. If not passed, then
-                the mean of the input data stored in the X_scaler will be used.
-
-        Returns:
-            The jacobian matrix as a Dataset
-
-        """
-        if base_state is None:
-            if self.X_scaler.mean is not None:
-                mean_expanded = self.X_packer.to_dataset(
-                    self.X_scaler.mean[np.newaxis, :]
-                )
-            else:
-                raise ValueError("X_scaler needs to be fit first.")
-        else:
-            mean_expanded = base_state.expand_dims(self.sample_dim_name)
-
-        mean_tf = tf.convert_to_tensor(self.X_packer.to_array(mean_expanded))
-        with tf.GradientTape() as g:
-            g.watch(mean_tf)
-            y = self.model(mean_tf)
-
-        J = g.jacobian(y, mean_tf)[0, :, 0, :].numpy()
-        return unpack_matrix(self.X_packer, self.y_packer, J)
-
-
->>>>>>> 70d814d2
 @io.register("packed-keras")
 class DenseModel(PackedKerasModel):
     """
