import logging
import xarray as xr

import vcm

SECONDS_PER_DAY = 86400

logger = logging.getLogger(__name__)


def physics_variables(ds: xr.Dataset) -> xr.Dataset:
    """
    Compute selected derived variables from a physics dataset
    and merge them back in.
    
    Args:
        ds: Dataset to calculated derived values from and merge to
    """
    arrays = []
    for func in [
        _column_pq1,
        _column_pq2,
        _column_dq1,
        _column_dq2,
        _column_q1,
        _column_q2,
        _total_precip_to_surface,
        _column_dqu,
        _column_dqv,
        _column_nq1,
        _column_nq2,
    ]:
        try:
            arrays.append(func(ds))
        except (KeyError, AttributeError):  # account for ds[var] and ds.var notations
            logger.warning(f"Missing variable for calculation in {func.__name__}")
    return ds.merge(xr.merge(arrays))


def _column_pq1(ds: xr.Dataset) -> xr.DataArray:
    net_heating_arg_labels = [
        "DLWRFsfc",
        "DSWRFsfc",
        "ULWRFsfc",
        "ULWRFtoa",
        "USWRFsfc",
        "USWRFtoa",
        "DSWRFtoa",
        "SHTFLsfc",
        "PRATEsfc",
    ]
    net_heating_args = [ds[var] for var in net_heating_arg_labels]
    column_pq1 = vcm.net_heating(*net_heating_args)
    column_pq1.attrs = {
        "long_name": "<pQ1> column integrated heating from physics",
        "units": "W/m^2",
    }
    return column_pq1.rename("column_integrated_pQ1")


def _column_pq2(ds: xr.Dataset) -> xr.DataArray:
    evap = vcm.latent_heat_flux_to_evaporation(ds.LHTFLsfc)
    column_pq2 = SECONDS_PER_DAY * (evap - ds.PRATEsfc)
    column_pq2.attrs = {
        "long_name": "<pQ2> column integrated moistening from physics",
        "units": "mm/day",
    }
    return column_pq2.rename("column_integrated_pQ2")


def _column_dq1(ds: xr.Dataset) -> xr.DataArray:
    if "net_heating" in ds:
        column_dq1 = ds.net_heating
    else:
        # assume given dataset is for a baseline or verification run
        column_dq1 = xr.zeros_like(ds.PRATEsfc)
    column_dq1.attrs = {
        "long_name": "<dQ1> column integrated heating from ML",
        "units": "W/m^2",
    }
    return column_dq1.rename("column_integrated_dQ1")


def _column_dq2(ds: xr.Dataset) -> xr.DataArray:
    if "net_moistening" in ds:
        column_dq2 = SECONDS_PER_DAY * ds.net_moistening
    else:
        # assume given dataset is for a baseline or verification run
        column_dq2 = xr.zeros_like(ds.PRATEsfc)
    column_dq2.attrs = {
        "long_name": "<dQ2> column integrated moistening from ML",
        "units": "mm/day",
    }
    return column_dq2.rename("column_integrated_dQ2")


def _column_dqu(ds: xr.Dataset) -> xr.DataArray:
    if "column_integrated_dQu" in ds:
        column_dqu = SECONDS_PER_DAY * ds.column_integrated_dQu
    else:
        # assume given dataset has no ML prediction of momentum tendencies
        column_dqu = xr.zeros_like(ds.PRATEsfc)
    column_dqu.attrs = {
        "long_name": "<dQu> vertical mean eastward wind tendency from ML",
        "units": "m/s/day",
    }
    return column_dqu.rename("vertical_mean_dQu")


def _column_dqv(ds: xr.Dataset) -> xr.DataArray:
    if "column_integrated_dQv" in ds:
        column_dqv = SECONDS_PER_DAY * ds.column_integrated_dQv
    else:
        # assume given dataset has no ML prediction of momentum tendencies
        column_dqv = xr.zeros_like(ds.PRATEsfc)
    column_dqv.attrs = {
        "long_name": "<dQv> vertical mean northward wind tendency from ML",
        "units": "m/s/day",
    }
    return column_dqv.rename("vertical_mean_dQv")


def _column_q1(ds: xr.Dataset) -> xr.DataArray:
    column_q1 = _column_pq1(ds) + _column_dq1(ds) + _column_nq1(ds)
    column_q1.attrs = {
        "long_name": "<Q1> column integrated heating from physics + ML + nudging",
        "units": "W/m^2",
    }
    return column_q1.rename("column_integrated_Q1")


def _column_q2(ds: xr.Dataset) -> xr.DataArray:
    column_q2 = _column_pq2(ds) + _column_dq2(ds) + _column_nq2(ds)
    column_q2.attrs = {
        "long_name": "<Q2> column integrated moistening from physics + ML + nudging",
        "units": "mm/day",
    }
    return column_q2.rename("column_integrated_Q2")


def _column_nq1(ds: xr.Dataset) -> xr.DataArray:
    if "column_heating_nudge" in ds:
        # name for column integrated temperature nudging in nudge-to-obs
<<<<<<< HEAD
        column_nq1 = ds.net_heating_due_to_nudging
=======
        column_nq1 = ds.column_heating_nudge
>>>>>>> 8b566f7a
    elif "net_heating_due_to_nudging" in ds:
        # name for column integrated temperature nudging in nudge-to-fine
        column_nq1 = ds.net_heating_due_to_nudging
    else:
        # assume given dataset is for a run without temperature nudging
        column_nq1 = xr.zeros_like(ds.PRATEsfc)
    column_nq1.attrs = {
        "long_name": "<nQ1> column integrated heating from nudging",
        "units": "W/m^2",
    }
    return column_nq1.rename("column_integrated_nQ1")


def _column_nq2(ds: xr.Dataset) -> xr.DataArray:
    if "column_moistening_nudge" in ds:
        # name for column integrated humidity nudging in nudge-to-obs
        column_nq2 = SECONDS_PER_DAY * ds.column_moistening_nudge
    elif "net_moistening_due_to_nudging" in ds:
        # name for column integrated humidity nudging in nudge-to-fine
        column_nq2 = SECONDS_PER_DAY * ds.net_moistening_due_to_nudging
    else:
        # assume given dataset is for a run without humidity nudging
        column_nq2 = xr.zeros_like(ds.PRATEsfc)
    column_nq2.attrs = {
        "long_name": "<nQ2> column integrated moistening from nudging",
        "units": "mm/day",
    }
    return column_nq2.rename("column_integrated_nQ2")


def _total_precip_to_surface(ds: xr.Dataset) -> xr.DataArray:
    if "total_precip" in ds:
        # total precip to surface is calculated in the prognostic and nudge-to-fine runs
        total_precip_to_surface = ds.total_precip * SECONDS_PER_DAY
    else:
        # in the baseline case total_precip and physics precip are the same because
        # _column_nq2 and _column_dq2 are zero; in the N2O case total_precip needs
        # to be computed here, limited to positive values
        total_precip_to_surface = (
            ds.PRATEsfc * SECONDS_PER_DAY - _column_dq2(ds) - _column_nq2(ds)
        )
        total_precip_to_surface = total_precip_to_surface.where(
            total_precip_to_surface >= 0, 0
        )
    total_precip_to_surface.attrs = {
<<<<<<< HEAD
        "long_name": "total precip to surface, max(PRATE - <dQ2 or nQ2>, 0)",
=======
        "long_name": "total precip to surface (max(PRATE-<dQ2>-<nQ2>, 0))",
>>>>>>> 8b566f7a
        "units": "mm/day",
    }
    return total_precip_to_surface.rename("total_precip_to_surface")<|MERGE_RESOLUTION|>--- conflicted
+++ resolved
@@ -141,11 +141,7 @@
 def _column_nq1(ds: xr.Dataset) -> xr.DataArray:
     if "column_heating_nudge" in ds:
         # name for column integrated temperature nudging in nudge-to-obs
-<<<<<<< HEAD
-        column_nq1 = ds.net_heating_due_to_nudging
-=======
         column_nq1 = ds.column_heating_nudge
->>>>>>> 8b566f7a
     elif "net_heating_due_to_nudging" in ds:
         # name for column integrated temperature nudging in nudge-to-fine
         column_nq1 = ds.net_heating_due_to_nudging
@@ -191,11 +187,7 @@
             total_precip_to_surface >= 0, 0
         )
     total_precip_to_surface.attrs = {
-<<<<<<< HEAD
-        "long_name": "total precip to surface, max(PRATE - <dQ2 or nQ2>, 0)",
-=======
         "long_name": "total precip to surface (max(PRATE-<dQ2>-<nQ2>, 0))",
->>>>>>> 8b566f7a
         "units": "mm/day",
     }
     return total_precip_to_surface.rename("total_precip_to_surface")