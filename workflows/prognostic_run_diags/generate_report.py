--- conflicted
+++ resolved
@@ -186,7 +186,6 @@
     return longest_ds
 
 
-<<<<<<< HEAD
 def _dash_and_color(
     plot_group: str = None,
     group_ind: int = None,
@@ -205,20 +204,16 @@
     return dash_and_color
 
 
-def holomap_filter(time_series, varfilter, run_attr_name="run"):
-=======
 def plot_1d(
     diagnostics: Iterable[xr.Dataset], varfilter: str, run_attr_name: str = "run",
 ) -> HVPlot:
     """Plot all diagnostics whose name includes varfilter. Plot is overlaid across runs.
     All matching diagnostics must be 1D."""
     p = hv.Cycle("Colorblind")
->>>>>>> 12b6689e
     hmap = hv.HoloMap(kdims=["variable", "run"])
     for ds in diagnostics:
         for varname in ds:
             if varfilter in varname:
-<<<<<<< HEAD
                 try:
                     v = ds[varname]
                 except KeyError:
@@ -230,18 +225,6 @@
                     hmap[(long_name, run)] = hv.Curve(v, label=varfilter).options(
                         line_dash=ld, color=c
                     )
-    return hmap.opts(norm={"framewise": True}, plot=dict(width=850, height=500))
-
-
-def holomap_filter_with_region_bar(time_series, varfilter, run_attr_name="run"):
-=======
-                v = ds[varname].rename("value")
-                style = "solid" if ds.attrs["baseline"] else "dashed"
-                run = ds.attrs[run_attr_name]
-                long_name = ds[varname].long_name
-                hmap[(long_name, run)] = hv.Curve(v, label=varfilter).options(
-                    line_dash=style, color=p
-                )
     return HVPlot(_set_opts_and_overlay(hmap))
 
 
@@ -252,12 +235,10 @@
     Region will be selectable through a drop-down bar. Region is assumed to be part of
     variable name after last underscore. All matching diagnostics must be 1D."""
     p = hv.Cycle("Colorblind")
->>>>>>> 12b6689e
     hmap = hv.HoloMap(kdims=["variable", "region", "run"])
     for ds in diagnostics:
         for varname in ds:
             if varfilter in varname:
-<<<<<<< HEAD
                 try:
                     v = ds[varname]
                 except KeyError:
@@ -270,32 +251,6 @@
                     hmap[(long_name, region, run)] = hv.Curve(
                         v, label=varfilter
                     ).options(line_dash=ld, color=c)
-    return hmap.opts(norm={"framewise": True}, plot=dict(width=850, height=500))
-
-
-def time_series_plot(time_series: Iterable[xr.Dataset], varfilter: str) -> HVPlot:
-    return HVPlot(
-        holomap_filter(time_series, varfilter=varfilter)
-        .overlay("run")
-        .opts(legend_position="right")
-    )
-
-
-def time_series_plot_with_region_bar(
-    time_series: Iterable[xr.Dataset], varfilter: str
-) -> HVPlot:
-    return HVPlot(
-        holomap_filter_with_region_bar(time_series, varfilter=varfilter)
-        .overlay("run")
-=======
-                v = ds[varname].rename("value")
-                style = "solid" if ds.attrs["baseline"] else "dashed"
-                run = ds.attrs[run_attr_name]
-                long_name = ds[varname].long_name
-                region = varname.split("_")[-1]
-                hmap[(long_name, region, run)] = hv.Curve(v, label=varfilter,).options(
-                    line_dash=style, color=p
-                )
     return HVPlot(_set_opts_and_overlay(hmap))
 
 
@@ -303,7 +258,6 @@
     return (
         hmap.opts(norm={"framewise": True}, plot=dict(width=850, height=500))
         .overlay(overlay)
->>>>>>> 12b6689e
         .opts(legend_position="right")
     )
 
@@ -321,22 +275,17 @@
 def _get_verification_diagnostics(ds: xr.Dataset) -> xr.Dataset:
     """Back out verification timeseries from prognostic run value and bias"""
     verif_diagnostics = {}
-<<<<<<< HEAD
     verif_attrs = {
         "run": "verification",
         "plot_group": "verification",
         "group_ind": -2,
         "within_group_ind": 0,
     }
-    mean_bias_pairs = {"spatial_mean": "mean_bias", "diurn_component": "diurn_bias"}
-=======
-    verif_attrs = {"run": "verification", "baseline": True}
     mean_bias_pairs = {
         "spatial_mean": "mean_bias",
         "diurn_component": "diurn_bias",
         "zonal_and_time_mean": "zonal_bias",
     }
->>>>>>> 12b6689e
     for mean_filter, bias_filter in mean_bias_pairs.items():
         mean_vars = [var for var in ds if mean_filter in var]
         for var in mean_vars:
