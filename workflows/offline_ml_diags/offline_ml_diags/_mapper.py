--- conflicted
+++ resolved
@@ -65,26 +65,7 @@
             ds["dQ1"] = xr.zeros_like(ds["dQu"])
             ds["dQ2"] = xr.zeros_like(ds["dQu"])
         derived_mapping = DerivedMapping(ds)
-<<<<<<< HEAD
         ds_derived = derived_mapping.dataset(list(set(self._variables + ["dQ1", "dQ2"])))
-=======
-
-        ds_derived = xr.Dataset({})
-        for key in self._variables:
-            try:
-                ds_derived[key] = derived_mapping[key]
-            except KeyError as e:
-                if key == DELP:
-                    raise e
-                elif key in ["pQ1", "pQ2"]:
-                    ds_derived[key] = xr.zeros_like(derived_mapping["dQ1"])
-                    warnings.warn(
-                        f"{key} not present in data. Filling with zeros.", UserWarning
-                    )
-                else:
-                    raise e
-
->>>>>>> 70d814d2
         ds_prediction = self._predict(ds_derived)
         return self._insert_prediction(ds_derived, ds_prediction)
 
