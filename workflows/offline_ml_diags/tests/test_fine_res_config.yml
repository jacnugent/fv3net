--- conflicted
+++ resolved
@@ -7,13 +7,6 @@
   - dQ1
   - dQ2
   - pressure_thickness_of_atmospheric_layer
-<<<<<<< HEAD
-  - net_precipitation
-  - net_heating
-model_mapper_kwargs:
-  z_dim: "pfull"
-=======
->>>>>>> 78671a59
 mapping_function: open_fine_res_apparent_sources
 mapping_kwargs:
   shield_diags_url: gs://vcm-ml-scratch/brianh/C48-SHiELD-diagnostics/gfsphysics_15min_coarse.zarr
