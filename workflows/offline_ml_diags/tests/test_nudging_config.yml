data_path: gs://vcm-ml-scratch/andrep/test-nudging-workflow/nudging
variables:
  - air_temperature
  - specific_humidity
  - dQ1
  - dQ2
  - pQ1
  - pQ2
  - pressure_thickness_of_atmospheric_layer
mapping_function: open_merged_nudged_full_tendencies
mapping_kwargs:
<<<<<<< HEAD
  nudging_timescale_hr: 3
=======
  i_start: 0
>>>>>>> 5c42edbf
batch_kwargs:
  timesteps_per_batch: 10<|MERGE_RESOLUTION|>--- conflicted
+++ resolved
@@ -9,10 +9,6 @@
   - pressure_thickness_of_atmospheric_layer
 mapping_function: open_merged_nudged_full_tendencies
 mapping_kwargs:
-<<<<<<< HEAD
-  nudging_timescale_hr: 3
-=======
   i_start: 0
->>>>>>> 5c42edbf
 batch_kwargs:
   timesteps_per_batch: 10