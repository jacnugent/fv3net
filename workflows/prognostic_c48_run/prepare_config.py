import argparse
import yaml
import logging
from typing import Dict, List

import fv3config
import fv3kube

import vcm

from runtime import default_diagnostics

logger = logging.getLogger(__name__)

PROGNOSTIC_DIAG_TABLE = "/fv3net/workflows/prognostic_c48_run/diag_table_prognostic"


def _create_arg_parser() -> argparse.ArgumentParser:

    parser = argparse.ArgumentParser()
    parser.add_argument(
        "user_config",
        type=str,
        help="Path to a config update YAML file specifying the changes from the base"
        "fv3config (e.g. diag_table, runtime, ...) for the prognostic run.",
    )
    parser.add_argument(
        "initial_condition_url",
        type=str,
        help="Remote url to directory holding timesteps with model initial conditions.",
    )
    parser.add_argument(
        "ic_timestep",
        type=str,
        help="YYYYMMDD.HHMMSS timestamp to grab from the initial conditions url.",
    )
    parser.add_argument(
        "--model_url",
        type=str,
        default=None,
        action="append",
        help=(
            "Remote url to a trained ML model. If a model is omitted (and not "
            "specified in `user_config`'s `scikit-learn` `model` field either), then "
            "no ML updating will be done. Also, if an ML model is provided, no "
            "nudging will be done. Can be provided multiple times, "
            "ex. --model_url model1 --model_url model2. If multiple urls are given, "
            "they will be combined into a single model at runtime, providing the "
            "outputs are nonoverlapping."
        ),
    )
    parser.add_argument(
        "--nudge-to-observations", action="store_true", help="Nudge to observations",
    )
    parser.add_argument(
        "--output-frequency",
        type=int,
        default=15,
        help=(
            "Output frequency (in minutes) of ML/nudging diagnostics. If omitted, "
            "output will be written every 15 minutes from the initial time."
        ),
    )
    parser.add_argument(
        "--diagnostic_ml",
        action="store_true",
        help="Compute and save ML predictions but do not apply them to model state.",
    )
    return parser


def ml_overlay(model_urls: List[str], diagnostic_ml: bool) -> dict:
    if len(model_urls) > 0:
        overlay = {"scikit_learn": {"model": model_urls}}
        overlay["scikit_learn"].update({"diagnostic_ml": diagnostic_ml})  # type: ignore
    else:
        overlay = {}
    return overlay


def nudging_overlay(nudging_config, initial_condition_url):
    if "timescale_hours" in nudging_config:
        nudging_config.update({"restarts_path": initial_condition_url})
        overlay = {"nudging": nudging_config}
    else:
        overlay = {}
    return overlay


def diagnostics_overlay(
    config: dict, model_urls: List[str], nudge_to_obs: bool, frequency_minutes: int
):

    diagnostic_files = []  # type: List[Dict]

    if ("scikit_learn" in config) or len(model_urls) > 0:
        diagnostic_files.append(default_diagnostics.ml_diagnostics.to_dict())
    elif "nudging" in config or nudge_to_obs:
        diagnostic_files.append(default_diagnostics.state_after_timestep.to_dict())
        diagnostic_files.append(default_diagnostics.physics_tendencies.to_dict())
        if "nudging" in config:
            diagnostic_files.append(_nudging_tendencies(config))
            diagnostic_files.append(
                default_diagnostics.nudging_diagnostics_2d.to_dict()
            )
    else:
        diagnostic_files.append(default_diagnostics.baseline_diagnostics.to_dict())

    diagnostic_files = _update_times(diagnostic_files, frequency_minutes)

    return {"diagnostics": diagnostic_files, "diag_table": PROGNOSTIC_DIAG_TABLE}


def _nudging_tendencies(config):

    nudging_tendencies = default_diagnostics.nudging_tendencies.to_dict()
    nudging_variables = list(config["nudging"]["timescale_hours"])
    nudging_tendencies["variables"].extend(
        [f"{var}_tendency_due_to_nudging" for var in nudging_variables]
    )
    return nudging_tendencies


<<<<<<< HEAD
def _update_times(
    diagnostic_files: Sequence[Dict], frequency_minutes: int
) -> Sequence[Dict]:
=======
def _reference_state(config):
    reference_states = default_diagnostics.reference_state.to_dict()
    nudging_variables = list(config["nudging"]["timescale_hours"])
    reference_states["variables"].extend(
        [f"{var}_reference" for var in nudging_variables]
    )
    return reference_states


def _update_times(diagnostic_files: List[Dict], frequency_minutes: int) -> List[Dict]:
>>>>>>> 8b566f7a
    for diagnostic in diagnostic_files:
        diagnostic.update(
            {"times": {"kind": "interval", "frequency": 60 * frequency_minutes}}
        )
    return diagnostic_files


def step_tendency_overlay(
    config,
    default_step_tendency_variables=(
        "specific_humidity",
        "air_temperature",
        "eastward_wind",
        "northward_wind",
    ),
    default_step_storage_variables=("specific_humidity", "total_water"),
):
    step_tendency_overlay = {}
    step_tendency_overlay["step_tendency_variables"] = config.get(
        "step_tendency_variables", list(default_step_tendency_variables)
    )
    step_tendency_overlay["step_storage_variables"] = config.get(
        "step_storage_variables", list(default_step_storage_variables)
    )
    return step_tendency_overlay


def prepare_config(args):
    # Get model config with prognostic run updates
    with open(args.user_config, "r") as f:
        user_config = yaml.safe_load(f)

    model_urls = args.model_url if args.model_url else []
    nudging_config = user_config.get("nudging", {})

    # To simplify the configuration flow, updates should be implemented as
    # overlays (i.e. diffs) requiring only a small number of inputs. In
    # particular, overlays should not require access to the full configuration
    # dictionary.
    overlays = [
        fv3kube.get_base_fv3config(user_config.get("base_version")),
        fv3kube.c48_initial_conditions_overlay(
            args.initial_condition_url, args.ic_timestep
        ),
        diagnostics_overlay(
            user_config, model_urls, args.nudge_to_observations, args.output_frequency,
        ),
        step_tendency_overlay(user_config),
        ml_overlay(model_urls, args.diagnostic_ml),
        nudging_overlay(nudging_config, args.initial_condition_url),
        user_config,
    ]

    if args.nudge_to_observations:
        # get timing information
        duration = fv3config.get_run_duration(user_config)
        current_date = vcm.parse_current_date_from_str(args.ic_timestep)
        overlays.append(
            fv3kube.enable_nudge_to_observations(
                duration,
                current_date,
                nudge_url="gs://vcm-ml-data/2019-12-02-year-2016-T85-nudging-data",
            )
        )

    config = fv3kube.merge_fv3config_overlays(*overlays)
    print(yaml.dump(config))


if __name__ == "__main__":

    logging.basicConfig(level=logging.INFO)
    parser = _create_arg_parser()
    args = parser.parse_args()
    prepare_config(args)<|MERGE_RESOLUTION|>--- conflicted
+++ resolved
@@ -121,22 +121,9 @@
     return nudging_tendencies
 
 
-<<<<<<< HEAD
 def _update_times(
     diagnostic_files: Sequence[Dict], frequency_minutes: int
 ) -> Sequence[Dict]:
-=======
-def _reference_state(config):
-    reference_states = default_diagnostics.reference_state.to_dict()
-    nudging_variables = list(config["nudging"]["timescale_hours"])
-    reference_states["variables"].extend(
-        [f"{var}_reference" for var in nudging_variables]
-    )
-    return reference_states
-
-
-def _update_times(diagnostic_files: List[Dict], frequency_minutes: int) -> List[Dict]:
->>>>>>> 8b566f7a
     for diagnostic in diagnostic_files:
         diagnostic.update(
             {"times": {"kind": "interval", "frequency": 60 * frequency_minutes}}
